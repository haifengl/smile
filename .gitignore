--- conflicted
+++ resolved
@@ -1,12 +1,7 @@
 *.class
 
 # javadoc
-<<<<<<< HEAD
-doc/
->>>>>>> master
-=======
 shell/src/universal/doc/api/
->>>>>>> 97616099
 
 # Mobile Tools for Java (J2ME)
 .mtj.tmp/
