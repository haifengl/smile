/*
 * Copyright (c) 2010-2025 Haifeng Li. All rights reserved.
 *
 * Smile is free software: you can redistribute it and/or modify
 * it under the terms of the GNU General Public License as published by
 * the Free Software Foundation, either version 3 of the License, or
 * (at your option) any later version.
 *
 * Smile is distributed in the hope that it will be useful,
 * but WITHOUT ANY WARRANTY; without even the implied warranty of
 * MERCHANTABILITY or FITNESS FOR A PARTICULAR PURPOSE.  See the
 * GNU General Public License for more details.
 *
 * You should have received a copy of the GNU General Public License
 * along with Smile.  If not, see <https://www.gnu.org/licenses/>.
 */
package smile.datasets;

import java.io.BufferedInputStream;
import java.io.DataInputStream;
import java.io.FileInputStream;
import java.io.IOException;
import java.nio.file.Path;
import org.apache.commons.csv.CSVFormat;
import smile.data.CategoricalEncoder;
import smile.data.DataFrame;
import smile.data.formula.Formula;
<<<<<<< HEAD
import smile.data.type.DataTypes;
import smile.data.type.StructField;
import smile.data.type.StructType;
import smile.data.vector.IntVector;
=======
import smile.data.vector.ValueVector;
>>>>>>> d7c98f57
import smile.io.Read;
import smile.util.Paths;

/**
 * MNIST dataset. This is a large dataset of handwritten digits normalized to
 * fit into a 28x28 pixel bounding box and anti-aliased, which introduced
 * grayscale levels. The MNIST dataset contains 60,000 training images and
 * 10,000 testing images.
 *
 * @param data data frame.
 * @param formula modeling formula.
 * @author Haifeng Li
 */
public record MNIST(DataFrame data, Formula formula) {
    /**
     * Constructor.
     * @throws IOException when fails to read the file.
     */
    public MNIST() throws IOException {
        this(Paths.getTestData("mnist/mnist2500_X.txt"),
             Paths.getTestData("mnist/mnist2500_labels.txt"));
    }

    /**
     * Constructor.
     * @param dataFilePath the path to data file.
     * @param labelFilePath the path to label file.
     * @throws IOException when fails to read the file.
     */
    public MNIST(Path dataFilePath, Path labelFilePath) throws IOException {
        this(dataFilePath.toString().endsWith(".txt") ?
                        loadText(dataFilePath, labelFilePath) :
                        loadBinary(dataFilePath, labelFilePath),
             Formula.lhs("class"));
    }

    private static DataFrame loadBinary(Path dataFilePath, Path labelFilePath) throws IOException {
        try (var dataInputStream = new DataInputStream(new BufferedInputStream(new FileInputStream(dataFilePath.toFile())));
             var labelInputStream = new DataInputStream(new BufferedInputStream(new FileInputStream(labelFilePath.toFile())))) {
            int magicNumber = dataInputStream.readInt();
            if (magicNumber != 2051) {
                throw new IOException("Invalid MNIST data file magic number: " + magicNumber);
            }
            int size = dataInputStream.readInt();
            int nrow = dataInputStream.readInt();
            int ncol = dataInputStream.readInt();
            int length = nrow * ncol;

            int labelMagicNumber = labelInputStream.readInt();
            if (labelMagicNumber != 2049) {
                throw new IOException("Invalid MNIST label file magic number: " + labelMagicNumber);
            }
            int labelSize = labelInputStream.readInt();
            if (labelSize != size) {
                throw new IOException("Data file and label file have different size: " + size + " vs " + labelSize);
            }

            double[][] data = new double[size][length];
            int[] y = new int[size];
            for (int i = 0; i < size; i++) {
                y[i] = labelInputStream.readUnsignedByte();
                var x = data[i];
                for (int r = 0, j = 0; r < nrow; r++) {
                    for (int c = 0; c < ncol; c++, j++) {
                        x[j] = dataInputStream.readUnsignedByte() / 255.0;
                    }
                }
            }

            var df = DataFrame.of(data);
            return df.merge(new IntVector("class", y));
        }
    }

    private static DataFrame loadText(Path dataFilePath, Path labelFilePath) throws IOException {
        CSVFormat format = CSVFormat.Builder.create().setDelimiter(' ').get();
        var data = Read.csv(dataFilePath, format);
        int[] y = Read.csv(labelFilePath, format).column(0).toIntArray();
<<<<<<< HEAD
        var df = DataFrame.of(data);
        return df.merge(new IntVector("class", y));
=======
        return data.merge(ValueVector.of("class", y));
>>>>>>> d7c98f57
    }

    /**
     * Returns the sample features.
     * @return the sample features.
     */
    public double[][] x() {
        return formula.x(data).toArray(false, CategoricalEncoder.DUMMY);
    }

    /**
     * Returns the class labels.
     * @return the class labels.
     */
    public int[] y() {
        return formula.y(data).toIntArray();
    }
}<|MERGE_RESOLUTION|>--- conflicted
+++ resolved
@@ -25,14 +25,7 @@
 import smile.data.CategoricalEncoder;
 import smile.data.DataFrame;
 import smile.data.formula.Formula;
-<<<<<<< HEAD
-import smile.data.type.DataTypes;
-import smile.data.type.StructField;
-import smile.data.type.StructType;
 import smile.data.vector.IntVector;
-=======
-import smile.data.vector.ValueVector;
->>>>>>> d7c98f57
 import smile.io.Read;
 import smile.util.Paths;
 
@@ -111,12 +104,7 @@
         CSVFormat format = CSVFormat.Builder.create().setDelimiter(' ').get();
         var data = Read.csv(dataFilePath, format);
         int[] y = Read.csv(labelFilePath, format).column(0).toIntArray();
-<<<<<<< HEAD
-        var df = DataFrame.of(data);
-        return df.merge(new IntVector("class", y));
-=======
-        return data.merge(ValueVector.of("class", y));
->>>>>>> d7c98f57
+        return data.merge(new IntVector("class", y));
     }
 
     /**
