name := "smile"

lazy val commonSettings = Seq(
  organization := "com.github.haifengl",
  organizationName := "Haifeng Li",
  organizationHomepage := Some(url("http://haifengl.github.io/")),
<<<<<<< HEAD
  version := "2.4.0",
  javacOptions in (Compile, compile) ++= Seq("-source", "14", "-target", "14", "--enable-preview", "-Xlint:preview", "-encoding", "UTF8", "-g:lines,vars,source", "-Xlint:unchecked"),
  javacOptions in (Compile, doc) ++= Seq("-source", "14", "--enable-preview", "-Xdoclint:none"),
=======
  version := "2.5.2",
  javacOptions in (Compile, compile) ++= Seq("-source", "1.8", "-target", "1.8", "-encoding", "UTF8", "-g:lines,vars,source", "-Xlint:unchecked"),
  javacOptions in (Compile, doc) ++= Seq("-Xdoclint:none"),
>>>>>>> a06e3c8f
  libraryDependencies += "org.slf4j" % "slf4j-simple" % "1.7.30" % "test",
  libraryDependencies += "junit" % "junit" % "4.13" % "test",
  libraryDependencies += "com.novocode" % "junit-interface" % "0.11" % "test" exclude("junit", "junit-dep"),
  scalaVersion := "2.13.3",
  scalacOptions := Seq("-unchecked", "-deprecation", "-feature", "-encoding", "utf8", "-target:jvm-1.8"),
  testOptions in Test := Seq(Tests.Argument(TestFrameworks.JUnit, "-a")),
  parallelExecution in Test := false,
  crossPaths := false,
  autoScalaLibrary := false,
  publishTo := {
    val nexus = "https://oss.sonatype.org/"
    if (isSnapshot.value)
      Some("snapshots" at nexus + "content/repositories/snapshots")
    else
      Some("releases"  at nexus + "service/local/staging/deploy/maven2")
  },
  publishArtifact in Test := false,
  publishMavenStyle := true,
  pomIncludeRepository := { _ => false },
  pomExtra := (
    <url>https://github.com/haifengl/smile</url>
      <licenses>
        <license>
          <name>GNU Lesser General Public License, Version 3</name>
          <url>https://opensource.org/licenses/LGPL-3.0</url>
          <distribution>repo</distribution>
        </license>
      </licenses>
      <scm>
        <url>git@github.com:haifengl/smile.git</url>
        <connection>scm:git:git@github.com:haifengl/smile.git</connection>
      </scm>
      <developers>
        <developer>
          <id>haifengl</id>
          <name>Haifeng Li</name>
          <url>https://haifengl.github.io/</url>
        </developer>
      </developers>
  )
)

lazy val nonPubishSettings = commonSettings ++ Seq(
  publish / skip := true
)

lazy val root = project.in(file(".")).settings(nonPubishSettings: _*)
  .aggregate(core, data, io, math, mkl, graph, interpolation, nlp, plot, json, demo, benchmark, scala, shell)

lazy val math = project.in(file("math")).settings(commonSettings: _*)

lazy val mkl = project.in(file("mkl")).settings(commonSettings: _*).dependsOn(math)

lazy val data = project.in(file("data")).settings(commonSettings: _*).dependsOn(math)

lazy val io = project.in(file("io")).settings(commonSettings: _*).dependsOn(data)

lazy val graph = project.in(file("graph")).settings(commonSettings: _*).dependsOn(math)

lazy val interpolation = project.in(file("interpolation")).settings(commonSettings: _*).dependsOn(math)

lazy val core = project.in(file("core")).settings(commonSettings: _*).dependsOn(data, math, graph, io % "test")

lazy val nlp = project.in(file("nlp")).settings(commonSettings: _*).dependsOn(core)

lazy val plot = project.in(file("plot")).settings(commonSettings: _*).dependsOn(core)

lazy val demo = project.in(file("demo")).settings(nonPubishSettings: _*).dependsOn(core, io, interpolation, plot)

lazy val benchmark = project.in(file("benchmark")).settings(nonPubishSettings: _*).dependsOn(core, scala)

lazy val json = project.in(file("json")).settings(commonSettings: _*)

lazy val scala = project.in(file("scala")).settings(commonSettings: _*).dependsOn(core, io, interpolation, nlp, plot, json)

//lazy val spark = project.in(file("spark")).settings(commonSettings: _*).dependsOn(data)

lazy val shell = project.in(file("shell")).settings(nonPubishSettings: _*).dependsOn(benchmark, demo, scala)<|MERGE_RESOLUTION|>--- conflicted
+++ resolved
@@ -4,15 +4,9 @@
   organization := "com.github.haifengl",
   organizationName := "Haifeng Li",
   organizationHomepage := Some(url("http://haifengl.github.io/")),
-<<<<<<< HEAD
-  version := "2.4.0",
+  version := "2.5.2",
   javacOptions in (Compile, compile) ++= Seq("-source", "14", "-target", "14", "--enable-preview", "-Xlint:preview", "-encoding", "UTF8", "-g:lines,vars,source", "-Xlint:unchecked"),
   javacOptions in (Compile, doc) ++= Seq("-source", "14", "--enable-preview", "-Xdoclint:none"),
-=======
-  version := "2.5.2",
-  javacOptions in (Compile, compile) ++= Seq("-source", "1.8", "-target", "1.8", "-encoding", "UTF8", "-g:lines,vars,source", "-Xlint:unchecked"),
-  javacOptions in (Compile, doc) ++= Seq("-Xdoclint:none"),
->>>>>>> a06e3c8f
   libraryDependencies += "org.slf4j" % "slf4j-simple" % "1.7.30" % "test",
   libraryDependencies += "junit" % "junit" % "4.13" % "test",
   libraryDependencies += "com.novocode" % "junit-interface" % "0.11" % "test" exclude("junit", "junit-dep"),
