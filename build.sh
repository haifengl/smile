--- conflicted
+++ resolved
@@ -56,19 +56,11 @@
             check_error "!!"
             git merge master
             check_error "!!"
-<<<<<<< HEAD
-            sbt ++3.3.0 scala/publishSigned
-            check_error "!!"
-            sbt ++3.3.0 json/publishSigned
-            check_error "!!"
-            # sbt ++3.3.0 spark/publishSigned
-=======
             sbt ++3.3.3 scala/publishSigned
             check_error "!!"
             sbt ++3.3.3 json/publishSigned
             check_error "!!"
             # sbt ++3.3.3 spark/publishSigned
->>>>>>> 9508c20b
             # check_error "!!"
 
             # git checkout master
