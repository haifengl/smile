--- conflicted
+++ resolved
@@ -330,14 +330,6 @@
             this.falseChild = null;
         }
 
-        private void markAsLeaf() {
-            this.splitFeature = -1;
-            this.splitValue = Double.NaN;
-            this.splitScore = 0.0;
-            this.trueChild = null;
-            this.falseChild = null;
-        }
-
         /**
          * Evaluate the regression tree over an instance.
          */
@@ -368,11 +360,7 @@
          */
         public int predict(double[] x, double[] posteriori) {
             if (isLeaf()) {
-<<<<<<< HEAD
                 setPosteriori(posteriori);
-=======
-                System.arraycopy(this.posteriori, 0, posteriori, 0, k);
->>>>>>> d40915bf
                 return output;
             } else {
                 if (attributes[splitFeature].getType() == Attribute.Type.NOMINAL) {
@@ -393,7 +381,6 @@
             }
         }
 
-<<<<<<< HEAD
         /**
          * Fills an array with this node's posterior probabilities.
          */
@@ -402,8 +389,6 @@
             computePosteriori(count, totalCount, posteriori);
         }
 
-=======
->>>>>>> d40915bf
         boolean isLeaf() {
             return falseChild == null;
         }
@@ -710,43 +695,22 @@
                 return false;
             }
 
-<<<<<<< HEAD
             int trueChildOutput = Math.whichMax(trueChildCount);
             int falseChildOutput = Math.whichMax(falseChildCount);
 
             node.trueChild = new Node(trueChildOutput, trueChildCount);
             node.falseChild = new Node(falseChildOutput, falseChildCount);
-=======
-            int trueChildOutput = Math.whichMax(trueChildPosteriori);
-            int falseChildOutput = Math.whichMax(falseChildPosteriori);
-            // add-k smoothing of posteriori probability
-            for (int i = 0; i < k; i++) {
-                trueChildPosteriori[i] = (trueChildPosteriori[i] + 1) / (tc + k);
-                falseChildPosteriori[i] = (falseChildPosteriori[i] + 1) / (fc + k);
-            }
-
-            node.trueChild = new Node(trueChildOutput, trueChildPosteriori);
-            node.falseChild = new Node(falseChildOutput, falseChildPosteriori);
->>>>>>> d40915bf
 
             int[] buffer = new int[high - split];
             partitionOrder(low, split, high, goesLeft, buffer);
 
             int leaves = 0;
-<<<<<<< HEAD
-            TrainNode trueChild = new TrainNode(node.trueChild, x, y, samples, low, split);
-=======
             TrainNode trueChild = new TrainNode(node.trueChild, x, y, samples, low, split);         
->>>>>>> d40915bf
             if (tc > nodeSize && trueChild.findBestSplit()) {
                 if (nextSplits != null) {
                     nextSplits.add(trueChild);
                 } else {
-<<<<<<< HEAD
-                    if (trueChild.split(null) == false) {
-=======
                     if(trueChild.split(null) == false) {
->>>>>>> d40915bf
                         leaves++;
                     }
                 }
@@ -759,11 +723,7 @@
                 if (nextSplits != null) {
                     nextSplits.add(falseChild);
                 } else {
-<<<<<<< HEAD
-                    if (falseChild.split(null) == false) {
-=======
                     if(falseChild.split(null) == false) {
->>>>>>> d40915bf
                         leaves++;
                     }
                 }
@@ -1015,17 +975,8 @@
             makeCompressedOrder(samples, order != null, allPresent);
         }
 
-<<<<<<< HEAD
         root = new Node(Math.whichMax(count), count);
 
-=======
-        double[] posteriori = new double[k];
-        for (int i = 0; i < k; i++) {
-            posteriori[i] = (double) count[i] / n;
-        }
-        root = new Node(Math.whichMax(count), posteriori);
-        
->>>>>>> d40915bf
         TrainNode trainRoot = new TrainNode(root, x, y, samples, 0, originalOrder.length);
         if(maxNodes == Integer.MAX_VALUE) {// depth-first split
             if (trainRoot.findBestSplit()) {
@@ -1047,21 +998,12 @@
                 if (node == null) {
                     break;
                 }
-<<<<<<< HEAD
-                if (!node.split(nextSplits)) { // Split the parent node into two children nodes
-                    leaves--;
-                }
-            }
-=======
                 if(!node.split(nextSplits)) { // Split the parent node into two children nodes
                     leaves--;
                 }
             }
             pruneRedundantLeaves(root);
->>>>>>> d40915bf
-        }
-
-        pruneRedundantLeaves(root);
+        }
 
         this.order = null;
         this.originalOrder = null;
@@ -1193,7 +1135,6 @@
             node.falseChild = null;
             importance[node.splitFeature] -= node.splitScore;
         } else {
-<<<<<<< HEAD
             // This is an interior node, and will remain so. Its count array is dead weight.
             node.count = null;
         }
@@ -1207,10 +1148,6 @@
         double scale = 1. / ((double) totalCount + k);
         for (int i = 0; i < k; i++) {
             posteriori[i] = (count[i] + 1) * scale;
-=======
-            // This is an interior node, and will remain so. Its posteriori array is dead weight.
-            node.posteriori = null;
->>>>>>> d40915bf
         }
     }
 
