/*
 * Copyright (c) 2010-2025 Haifeng Li. All rights reserved.
 *
 * Smile is free software: you can redistribute it and/or modify
 * it under the terms of the GNU General Public License as published by
 * the Free Software Foundation, either version 3 of the License, or
 * (at your option) any later version.
 *
 * Smile is distributed in the hope that it will be useful,
 * but WITHOUT ANY WARRANTY; without even the implied warranty of
 * MERCHANTABILITY or FITNESS FOR A PARTICULAR PURPOSE.  See the
 * GNU General Public License for more details.
 *
 * You should have received a copy of the GNU General Public License
 * along with Smile.  If not, see <https://www.gnu.org/licenses/>.
 */
package smile.plot.swing;

import java.awt.Color;
import java.util.Locale;
import java.util.HashMap;
import java.util.Map;

/**
 * Color palette generator.
 *
 * @author Haifeng Li
 */
<<<<<<< HEAD
public interface Palette {
    Color WHITE = Color.WHITE;
    Color BLACK = Color.BLACK;
    Color LIGHT_GRAY = Color.LIGHT_GRAY;
    Color DARK_GRAY = Color.DARK_GRAY;
    Color SLATE_GRAY = new Color(0X708090);
    Color LIGHT_SLATE_GRAY = new Color(0X6D7B8D);
    Color DARK_SLATE_GRAY = new Color(0X2F4F4F);
    Color RED = Color.RED;
    Color DARK_RED = new Color(0X8B0000);
    Color VIOLET_RED = new Color(0XF6358A);
    Color GREEN = Color.GREEN;
    Color DARK_GREEN = new Color(0X006400);
    Color LIGHT_GREEN = new Color(0X90EE90);
    Color PASTEL_GREEN = new Color(0X00FF00);
    Color FOREST_GREEN = new Color(0X808000);
    Color GRASS_GREEN = new Color(0X408080);
    Color BLUE = Color.BLUE;
    Color NAVY_BLUE = new Color(0X000080);
    Color SLATE_BLUE = new Color(0X6A5ACD);
    Color ROYAL_BLUE = new Color(0X2B60DE);
    Color CADET_BLUE = new Color(0X4C787E);
    Color MIDNIGHT_BLUE = new Color(0X151B54);
    Color SKY_BLUE = new Color(0X6698FF);
    Color STEEL_BLUE = new Color(0X4863A0);
    Color DARK_BLUE = new Color(0X00008B);
    Color MAGENTA = Color.MAGENTA;
    Color DARK_MAGENTA = new Color(0X8B008B);
    Color CYAN = Color.CYAN;
    Color DARK_CYAN = new Color(0X008B8B);
    Color PURPLE = new Color(0XA020F0);
    Color LIGHT_PURPLE = new Color(0XFF0080);
    Color DARK_PURPLE = new Color(0X800080);
    Color ORANGE = Color.ORANGE;
    Color PINK = Color.PINK;
    Color YELLOW = Color.YELLOW;
    Color GOLD = new Color(0XFFD700);
    Color BROWN = new Color(0XA52A2A);
    Color SALMON = new Color(0XFA8072);
    Color TURQUOISE = new Color(0X00FFFF);
    Color BURGUNDY = new Color(0X800000);
    Color PLUM = new Color(0XB93B8F);

    Color[] COLORS = {
        RED,
        BLUE,
        GREEN,
        MAGENTA,
        CYAN,
        PURPLE,
        ORANGE,
        PINK,
        YELLOW,
        BROWN,
        SALMON,
        TURQUOISE,
        BURGUNDY,
        PLUM,
        GOLD,
        DARK_RED,
        VIOLET_RED,
        DARK_GREEN,
        LIGHT_GREEN,
        PASTEL_GREEN,
        FOREST_GREEN,
        GRASS_GREEN,
        NAVY_BLUE,
        SLATE_BLUE,
        ROYAL_BLUE,
        CADET_BLUE,
        MIDNIGHT_BLUE,
        SKY_BLUE,
        STEEL_BLUE,
        DARK_BLUE,
        DARK_MAGENTA,
        DARK_CYAN,
        LIGHT_PURPLE,
        DARK_PURPLE,
        LIGHT_GRAY,
        DARK_GRAY,
        SLATE_GRAY,
        LIGHT_SLATE_GRAY,
        DARK_SLATE_GRAY,
        BLACK,
    };
=======
public class Palette {
    /**
     * Creates a color specified with an HTML or CSS attribute string.
     *
     * @param colorString the name or numeric representation of the color
     *                    in one of the supported formats.
     * @return the color.
     */
    public static Color web(String colorString) {
        return web(colorString, 1.0f);
    }

    /**
     * Creates a color specified with an HTML or CSS attribute string.
     *
     * @param colorString the name or numeric representation of the color
     *                    in one of the supported formats
     * @param opacity the opacity component in range from 0.0 (transparent)
     *                to 1.0 (opaque)
     * @return the color.
     */
    public static Color web(String colorString, float opacity) {
        if (colorString.isEmpty()) {
            throw new IllegalArgumentException("Invalid color specification");
        }

        if (opacity < 0.0f || opacity > 1.0f) {
            throw new IllegalArgumentException("Invalid opacity: " + opacity);
        }

        String color = colorString.toLowerCase(Locale.ROOT);

        if (color.startsWith("#")) {
            color = color.substring(1);
        } else if (color.startsWith("0x")) {
            color = color.substring(2);
        } else if (color.startsWith("rgb")) {
            if (color.startsWith("(", 3)) {
                return parseRGBColor(color, 4, false, opacity);
            } else if (color.startsWith("a(", 3)) {
                return parseRGBColor(color, 5, true, opacity);
            }
        } else if (color.startsWith("hsl")) {
            if (color.startsWith("(", 3)) {
                return parseHSLColor(color, 4, false, opacity);
            } else if (color.startsWith("a(", 3)) {
                return parseHSLColor(color, 5, true, opacity);
            }
        } else {
            Color namedColor = cssNamedColors.get(color);
            if (namedColor != null) {
                return namedColor;
            }
        }

        int len = color.length();

        try {
            if (len == 3 || len == 4) {
                int red = Integer.parseInt(color.substring(0, 1), 16);
                int green = Integer.parseInt(color.substring(1, 2), 16);
                int blue = Integer.parseInt(color.substring(2, 3), 16);
                float alpha = opacity;
                if (len == 4) {
                    alpha = opacity * Integer.parseInt(color.substring(3, 4), 16) / 15.0f;
                }
                return new Color(red / 15.0f, green / 15.0f, blue / 15.0f, alpha);
            } else if (len == 6 || len == 8) {
                int red = Integer.parseInt(color.substring(0, 2), 16);
                int green = Integer.parseInt(color.substring(2, 4), 16);
                int blue = Integer.parseInt(color.substring(4, 6), 16);
                float alpha = opacity;
                if (len == 8) {
                    alpha = opacity * Integer.parseInt(color.substring(6, 8), 16) / 255.0f;
                }
                return new Color(red / 255.0f, green / 255.0f, blue / 255.0f, alpha);
            }
        } catch (NumberFormatException nfe) {
            throw new IllegalArgumentException("Invalid color specification: " + colorString, nfe);
        }

        throw new IllegalArgumentException("Invalid color specification: " + colorString);
    }

    private static Color parseRGBColor(String color, int roff, boolean hasAlpha, float a) {
        try {
            int rend = color.indexOf(',', roff);
            int gend = rend < 0 ? -1 : color.indexOf(',', rend+1);
            int bend = gend < 0 ? -1 : color.indexOf(hasAlpha ? ',' : ')', gend+1);
            int aend = hasAlpha ? (bend < 0 ? -1 : color.indexOf(')', bend+1)) : bend;
            if (aend >= 0) {
                float r = parseComponent(color, roff, rend, PARSE_COMPONENT);
                float g = parseComponent(color, rend+1, gend, PARSE_COMPONENT);
                float b = parseComponent(color, gend+1, bend, PARSE_COMPONENT);
                if (hasAlpha) {
                    a *= parseComponent(color, bend+1, aend, PARSE_ALPHA);
                }
                return new Color(r, g, b, a);
            }
        } catch (NumberFormatException nfe) {
            throw new IllegalArgumentException("Invalid color specification: " + color, nfe);
        }

        throw new IllegalArgumentException("Invalid color specification: " + color);
    }

    private static Color parseHSLColor(String color, int hoff, boolean hasAlpha, float a) {
        try {
            int hend = color.indexOf(',', hoff);
            int send = hend < 0 ? -1 : color.indexOf(',', hend+1);
            int lend = send < 0 ? -1 : color.indexOf(hasAlpha ? ',' : ')', send+1);
            int aend = hasAlpha ? (lend < 0 ? -1 : color.indexOf(')', lend+1)) : lend;
            if (aend >= 0) {
                float h = parseComponent(color, hoff, hend, PARSE_ANGLE);
                float s = parseComponent(color, hend+1, send, PARSE_PERCENT);
                float l = parseComponent(color, send+1, lend, PARSE_PERCENT);
                if (hasAlpha) {
                    a *= parseComponent(color, lend+1, aend, PARSE_ALPHA);
                }
                return hsb(h, s, l, a);
            }
        } catch (NumberFormatException nfe) {
            throw new IllegalArgumentException("Invalid color specification: " + color, nfe);
        }

        throw new IllegalArgumentException("Invalid color specification: " + color);
    }

    private static final int PARSE_COMPONENT = 0; // percent, or clamped to [0,255] => [0,1]
    private static final int PARSE_PERCENT = 1; // clamped to [0,100]% => [0,1]
    private static final int PARSE_ANGLE = 2; // clamped to [0,360]
    private static final int PARSE_ALPHA = 3; // clamped to [0.0,1.0]
    private static float parseComponent(String color, int off, int end, int type) {
        color = color.substring(off, end).trim();
        if (color.endsWith("%")) {
            if (type > PARSE_PERCENT) {
                throw new IllegalArgumentException("Invalid color specification");
            }
            type = PARSE_PERCENT;
            color = color.substring(0, color.length()-1).trim();
        } else if (type == PARSE_PERCENT) {
            throw new IllegalArgumentException("Invalid color specification");
        }

        float c = ((type == PARSE_COMPONENT)
                ? Integer.parseInt(color)
                : Float.parseFloat(color));
        return switch (type) {
            case PARSE_ALPHA -> (c < 0.0f) ? 0.0f : Math.min(c, 1.0f);
            case PARSE_PERCENT -> (c <= 0.0f) ? 0.0f : ((c >= 100.0f) ? 1.0f : (c / 100.0f));
            case PARSE_COMPONENT -> (c <= 0.0f) ? 0.0f : ((c >= 255.0f) ? 1.0f : (c / 255.0f));
            case PARSE_ANGLE -> ((c < 0.0f)
                    ? ((c % 360.0f) + 360.0f)
                    : ((c > 360.0f) ? (c % 360.0f) : c));
            default -> throw new IllegalArgumentException("Invalid color specification");
        };

    }

    /**
     * Creates a color based on HSV/HSB model.
     * @param hue the hue, in degrees
     * @param saturation the saturation, {@code 0.0 to 1.0}
     * @param brightness the brightness, {@code 0.0 to 1.0}
     * @param opacity the opacity, {@code 0.0 to 1.0}
     * @return the color palette.
     */
    public static Color hsb(float hue, float saturation, float brightness, float opacity) {
        float r = 0.0f;
        float g = 0.0f;
        float b = 0.0f;

        if (saturation == 0) {
            // this color in on the black white center line <=> h = UNDEFINED
            // Achromatic color, there is no hue
            r = brightness;
            g = brightness;
            b = brightness;
        } else {
            if (hue == 1.0f) {
                hue = 0.0f;
            }

            // h is now in [0,6)
            hue *= 6;

            int i = (int) Math.floor(hue);
            float f = hue - i; //f is fractional part of h
            float p = brightness * (1 - saturation);
            float q = brightness * (1 - (saturation * f));
            float t = brightness * (1 - (saturation * (1 - f)));

            switch (i) {
                case 0:
                    r = brightness;
                    g = t;
                    b = p;
                    break;

                case 1:
                    r = q;
                    g = brightness;
                    b = p;
                    break;

                case 2:
                    r = p;
                    g = brightness;
                    b = t;
                    break;

                case 3:
                    r = p;
                    g = q;
                    b = brightness;
                    break;

                case 4:
                    r = t;
                    g = p;
                    b = brightness;
                    break;

                case 5:
                    r = brightness;
                    g = p;
                    b = q;
                    break;
            }
        }

        return new Color(r, g, b, opacity);
    }
>>>>>>> 2b82b158

    /**
     * Generate terrain color palette.
     * @param n the number of colors in the palette.
     */
    public static Color[] terrain(int n) {
        return terrain(n, 1.0f);
    }

    /**
     * Generate terrain color palette.
     * @param n the number of colors in the palette.
     * @param alpha the parameter in [0,1] for transparency.
     */
    public static Color[] terrain(int n, float alpha) {
        int k = n / 2;
        float[] H = {4 / 12f, 2 / 12f, 0 / 12f};
        float[] S = {1f, 1f, 0f};
        float[] V = {0.65f, 0.9f, 0.95f};

        Color[] palette = new Color[n];

        float h = H[0];
        float hw = (H[1] - H[0]) / (k - 1);

        float s = S[0];
        float sw = (S[1] - S[0]) / (k - 1);

        float v = V[0];
        float vw = (V[1] - V[0]) / (k - 1);

        for (int i = 0; i <
                k; i++) {
            palette[i] = hsb(h, s, v, alpha);
            h +=
                    hw;
            s +=
                    sw;
            v +=
                    vw;
        }

        h = H[1];
        hw = (H[2] - H[1]) / (n - k);

        s = S[1];
        sw = (S[2] - S[1]) / (n - k);

        v = V[1];
        vw = (V[2] - V[1]) / (n - k);

        for (int i = k; i < n; i++) {
            h += hw;
            s += sw;
            v += vw;
            palette[i] = hsb(h, s, v, alpha);
        }

        return palette;
    }

    /**
     * Generate topo color palette.
     * @param n the number of colors in the palette.
     */
    public static Color[] topo(int n) {
        return topo(n, 1.0f);
    }

    /**
     * Generate topo color palette.
     * @param n the number of colors in the palette.
     * @param alpha the parameter in [0,1] for transparency.
     */
    public static Color[] topo(int n, float alpha) {
        int j = n / 3;
        int k = n / 3;
        int i = n - j - k;

        Color[] palette = new Color[n];

        float h = 43 / 60.0f;
        float hw = (31 / 60.0f - h) / (i - 1);
        int l = 0;
        for (; l < i; l++) {
            palette[l] = hsb(h, 1.0f, 1.0f, alpha);
            h += hw;
        }

        h = 23 / 60.0f;
        hw = (11 / 60.0f - h) / (j - 1);
        for (; l < i + j; l++) {
            palette[l] = hsb(h, 1.0f, 1.0f, alpha);
            h += hw;
        }

        h = 10 / 60.0f;
        hw = (6 / 60.0f - h) / (k - 1);
        float s = 1.0f;
        float sw = (0.3f - s) / (k - 1);
        for (; l < n; l++) {
            palette[l] = hsb(h, s, 1.0f, alpha);
            h += hw;
            s += sw;
        }

        return palette;
    }

    /**
     * Generate jet color palette.
     * @param n the number of colors in the palette.
     */
    public static Color[] jet(int n) {
        return jet(n, 1.0f);
    }

    /**
     * Generate jet color palette.
     * @param n the number of colors in the palette.
     * @param alpha the parameter in [0,1] for transparency.
     */
    public static Color[] jet(int n, float alpha) {
        int m = (int) Math.ceil(n / 4.0);

        float[] u = new float[3 * m];
        for (int i = 0; i < u.length; i++) {
            if (i == 0) {
                u[i] = 0.0f;
            } else if (i <= m) {
                u[i] = i / (float) m;
            } else if (i <= 2 * m - 1) {
                u[i] = 1.0f;
            } else {
                u[i] = (3 * m - i) / (float) m;
            }

        }

        int m2 = m / 2 + m % 2;
        int mod = n % 4;
        int[] r = new int[n];
        int[] g = new int[n];
        int[] b = new int[n];
        for (int i = 0; i < u.length - 1; i++) {
            if (m2 - mod + i < n) {
                g[m2 - mod + i] = i + 1;
            }
            if (m2 - mod + i + m < n) {
                r[m2 - mod + i + m] = i + 1;
            }
            if (i > 0 && m2 - mod + i < u.length) {
                b[i] = m2 - mod + i;
            }
        }

        Color[] palette = new Color[n];
        for (int i = 0; i < n; i++) {
            palette[i] = new Color(u[r[i]], u[g[i]], u[b[i]], alpha);
        }

        return palette;
    }

    /**
     * Generate red-green color palette.
     * @param n the number of colors in the palette.
     */
    public static Color[] redgreen(int n) {
        return redgreen(n, 1.0f);
    }

    /**
     * Generate red-green color palette.
     * @param n the number of colors in the palette.
     * @param alpha the parameter in [0,1] for transparency.
     */
    public static Color[] redgreen(int n, float alpha) {
        Color[] palette = new Color[n];
        for (int i = 0; i < n; i++) {
            palette[i] = new Color((float) Math.sqrt((i + 1.0f) / n), (float) Math.sqrt(1 - (i + 1.0f) / n), 0.0f, alpha);
        }

        return palette;
    }

    /**
     * Generate red-blue color palette.
     * @param n the number of colors in the palette.
     */
    public static Color[] redblue(int n) {
        return redblue(n, 1.0f);
    }

    /**
     * Generate red-blue color palette.
     * @param n the number of colors in the palette.
     * @param alpha the parameter in [0,1] for transparency.
     */
    public static Color[] redblue(int n, float alpha) {
        Color[] palette = new Color[n];
        for (int i = 0; i < n; i++) {
            palette[i] = new Color((float) Math.sqrt((i + 1.0f) / n), 0.0f, (float) Math.sqrt(1 - (i + 1.0f) / n), alpha);
        }

        return palette;
    }

    /**
     * Generate heat color palette.
     * @param n the number of colors in the palette.
     */
    public static Color[] heat(int n) {
        return heat(n, 1.0f);
    }

    /**
     * Generate heat color palette.
     * @param n the number of colors in the palette.
     * @param alpha the parameter in [0,1] for transparency.
     */
    public static Color[] heat(int n, float alpha) {
        int j = n / 4;
        int k = n - j;
        float h = 1.0f / 6;

        Color[] c = rainbow(k, 0, h, alpha);

        Color[] palette = new Color[n];
        System.arraycopy(c, 0, palette, 0, k);

        float s = 1 - 1.0f / (2 * j);
        float end = 1.0f / (2 * j);
        float w = (end - s) / (j - 1);

        for (int i = k; i < n; i++) {
            palette[i] = hsb(h, s, 1.0f, alpha);
            s += w;
        }

        return palette;
    }

    /**
     * Generate rainbow color palette.
     * @param n the number of colors in the palette.
     */
    public static Color[] rainbow(int n) {
        return rainbow(n, 1.0f);
    }

    /**
     * Generate rainbow color palette.
     * @param n the number of colors in the palette.
     * @param alpha the parameter in [0,1] for transparency.
     */
    public static Color[] rainbow(int n, float alpha) {
        return rainbow(n, 0.0f, (float) (n - 1) / n, alpha);
    }

    /**
     * Generate rainbow color palette.
     * @param n the number of colors in the palette.
     * @param start the start of h in the HSV color model.
     * @param end the start of h in the HSV color model.
     * @param alpha the parameter in [0,1] for transparency.
     */
    public static Color[] rainbow(int n, float start, float end, float alpha) {
        return rainbow(n, start, end, 1.0f, 1.0f, alpha);
    }

    /**
     * Generate rainbow color palette.
     * @param n the number of colors in the palette.
     * @param start the start of h in the HSV color model.
     * @param end the start of h in the HSV color model.
     * @param s the s in the HSV color model.
     * @param v the v in the HSV color model.
     * @param alpha the parameter in [0,1] for transparency.
     */
    public static Color[] rainbow(int n, float start, float end, float s, float v, float alpha) {
        Color[] palette = new Color[n];
        float h = start;
        float w = (end - start) / (n - 1);
        for (int i = 0; i < n; i++) {
            palette[i] = hsb(h, s, v, alpha);
            h += w;
        }

        return palette;
    }

    /**
     * A fully transparent color with an ARGB value of #00000000.
     */
    public static final Color TRANSPARENT = new Color(0f, 0f, 0f, 0f);

    /**
     * The color alice blue with an RGB value of #F0F8FF
     * <div style="border:1px solid black;width:40px;height:20px;background-color:#F0F8FF;float:right;margin: 0 10px 0 0"></div>
     */
    public static final Color ALICE_BLUE = new Color(0.9411765f, 0.972549f, 1.0f);

    /**
     * The color antique white with an RGB value of #FAEBD7
     * <div style="border:1px solid black;width:40px;height:20px;background-color:#FAEBD7;float:right;margin: 0 10px 0 0"></div>
     */
    public static final Color ANTIQUE_WHITE = new Color(0.98039216f, 0.92156863f, 0.84313726f);

    /**
     * The color aqua with an RGB value of #00FFFF
     * <div style="border:1px solid black;width:40px;height:20px;background-color:#00FFFF;float:right;margin: 0 10px 0 0"></div>
     */
    public static final Color AQUA = new Color(0.0f, 1.0f, 1.0f);

    /**
     * The color aquamarine with an RGB value of #7FFFD4
     * <div style="border:1px solid black;width:40px;height:20px;background-color:#7FFFD4;float:right;margin: 0 10px 0 0"></div>
     */
    public static final Color AQUAMARINE = new Color(0.49803922f, 1.0f, 0.83137256f);

    /**
     * The color azure with an RGB value of #F0FFFF
     * <div style="border:1px solid black;width:40px;height:20px;background-color:#F0FFFF;float:right;margin: 0 10px 0 0"></div>
     */
    public static final Color AZURE = new Color(0.9411765f, 1.0f, 1.0f);

    /**
     * The color beige with an RGB value of #F5F5DC
     * <div style="border:1px solid black;width:40px;height:20px;background-color:#F5F5DC;float:right;margin: 0 10px 0 0"></div>
     */
    public static final Color BEIGE = new Color(0.9607843f, 0.9607843f, 0.8627451f);

    /**
     * The color bisque with an RGB value of #FFE4C4
     * <div style="border:1px solid black;width:40px;height:20px;background-color:#FFE4C4;float:right;margin: 0 10px 0 0"></div>
     */
    public static final Color BISQUE = new Color(1.0f, 0.89411765f, 0.76862746f);

    /**
     * The color black with an RGB value of #000000
     * <div style="border:1px solid black;width:40px;height:20px;background-color:#000000;float:right;margin: 0 10px 0 0"></div>
     */
    public static final Color BLACK = Color.BLACK;

    /**
     * The color blanched almond with an RGB value of #FFEBCD
     * <div style="border:1px solid black;width:40px;height:20px;background-color:#FFEBCD;float:right;margin: 0 10px 0 0"></div>
     */
    public static final Color BLANCHED_ALMOND = new Color(1.0f, 0.92156863f, 0.8039216f);

    /**
     * The color blue with an RGB value of #0000FF
     * <div style="border:1px solid black;width:40px;height:20px;background-color:#0000FF;float:right;margin: 0 10px 0 0"></div>
     */
    public static final Color BLUE = Color.BLUE;

    /**
     * The color blue violet with an RGB value of #8A2BE2
     * <div style="border:1px solid black;width:40px;height:20px;background-color:#8A2BE2;float:right;margin: 0 10px 0 0"></div>
     */
    public static final Color BLUE_VIOLET = new Color(0.5411765f, 0.16862746f, 0.8862745f);

    /**
     * The color brown with an RGB value of #A52A2A
     * <div style="border:1px solid black;width:40px;height:20px;background-color:#A52A2A;float:right;margin: 0 10px 0 0"></div>
     */
    public static final Color BROWN = new Color(0.64705884f, 0.16470589f, 0.16470589f);

    /**
     * The color burly wood with an RGB value of #DEB887
     * <div style="border:1px solid black;width:40px;height:20px;background-color:#DEB887;float:right;margin: 0 10px 0 0"></div>
     */
    public static final Color BURLYWOOD = new Color(0.87058824f, 0.72156864f, 0.5294118f);

    /**
     * The color cadet blue with an RGB value of #5F9EA0
     * <div style="border:1px solid black;width:40px;height:20px;background-color:#5F9EA0;float:right;margin: 0 10px 0 0"></div>
     */
    public static final Color CADET_BLUE = new Color(0.37254903f, 0.61960787f, 0.627451f);

    /**
     * The color chartreuse with an RGB value of #7FFF00
     * <div style="border:1px solid black;width:40px;height:20px;background-color:#7FFF00;float:right;margin: 0 10px 0 0"></div>
     */
    public static final Color CHARTREUSE = new Color(0.49803922f, 1.0f, 0.0f);

    /**
     * The color chocolate with an RGB value of #D2691E
     * <div style="border:1px solid black;width:40px;height:20px;background-color:#D2691E;float:right;margin: 0 10px 0 0"></div>
     */
    public static final Color CHOCOLATE = new Color(0.8235294f, 0.4117647f, 0.11764706f);

    /**
     * The color coral with an RGB value of #FF7F50
     * <div style="border:1px solid black;width:40px;height:20px;background-color:#FF7F50;float:right;margin: 0 10px 0 0"></div>
     */
    public static final Color CORAL = new Color(1.0f, 0.49803922f, 0.3137255f);

    /**
     * The color cornflower blue with an RGB value of #6495ED
     * <div style="border:1px solid black;width:40px;height:20px;background-color:#6495ED;float:right;margin: 0 10px 0 0"></div>
     */
    public static final Color CORNFLOWER_BLUE = new Color(0.39215687f, 0.58431375f, 0.92941177f);

    /**
     * The color cornsilk with an RGB value of #FFF8DC
     * <div style="border:1px solid black;width:40px;height:20px;background-color:#FFF8DC;float:right;margin: 0 10px 0 0"></div>
     */
    public static final Color CORNSILK = new Color(1.0f, 0.972549f, 0.8627451f);

    /**
     * The color crimson with an RGB value of #DC143C
     * <div style="border:1px solid black;width:40px;height:20px;background-color:#DC143C;float:right;margin: 0 10px 0 0"></div>
     */
    public static final Color CRIMSON = new Color(0.8627451f, 0.078431375f, 0.23529412f);

    /**
     * The color cyan with an RGB value of #00FFFF
     * <div style="border:1px solid black;width:40px;height:20px;background-color:#00FFFF;float:right;margin: 0 10px 0 0"></div>
     */
    public static final Color CYAN = Color.CYAN;

    /**
     * The color dark blue with an RGB value of #00008B
     * <div style="border:1px solid black;width:40px;height:20px;background-color:#00008B;float:right;margin: 0 10px 0 0"></div>
     */
    public static final Color DARK_BLUE = new Color(0.0f, 0.0f, 0.54509807f);

    /**
     * The color dark cyan with an RGB value of #008B8B
     * <div style="border:1px solid black;width:40px;height:20px;background-color:#008B8B;float:right;margin: 0 10px 0 0"></div>
     */
    public static final Color DARK_CYAN = new Color(0.0f, 0.54509807f, 0.54509807f);

    /**
     * The color dark goldenrod with an RGB value of #B8860B
     * <div style="border:1px solid black;width:40px;height:20px;background-color:#B8860B;float:right;margin: 0 10px 0 0"></div>
     */
    public static final Color DARK_GOLDENROD = new Color(0.72156864f, 0.5254902f, 0.043137256f);

    /**
     * The color dark gray with an RGB value of #A9A9A9
     * <div style="border:1px solid black;width:40px;height:20px;background-color:#A9A9A9;float:right;margin: 0 10px 0 0"></div>
     */
    public static final Color DARK_GRAY = Color.DARK_GRAY;

    /**
     * The color dark green with an RGB value of #006400
     * <div style="border:1px solid black;width:40px;height:20px;background-color:#006400;float:right;margin: 0 10px 0 0"></div>
     */
    public static final Color DARK_GREEN = new Color(0.0f, 0.39215687f, 0.0f);

    /**
     * The color dark grey with an RGB value of #A9A9A9
     * <div style="border:1px solid black;width:40px;height:20px;background-color:#A9A9A9;float:right;margin: 0 10px 0 0"></div>
     */
    public static final Color DARK_GREY = DARK_GRAY;

    /**
     * The color dark khaki with an RGB value of #BDB76B
     * <div style="border:1px solid black;width:40px;height:20px;background-color:#BDB76B;float:right;margin: 0 10px 0 0"></div>
     */
    public static final Color DARK_KHAKI = new Color(0.7411765f, 0.7176471f, 0.41960785f);

    /**
     * The color dark magenta with an RGB value of #8B008B
     * <div style="border:1px solid black;width:40px;height:20px;background-color:#8B008B;float:right;margin: 0 10px 0 0"></div>
     */
    public static final Color DARK_MAGENTA = new Color(0.54509807f, 0.0f, 0.54509807f);

    /**
     * The color dark olive green with an RGB value of #556B2F
     * <div style="border:1px solid black;width:40px;height:20px;background-color:#556B2F;float:right;margin: 0 10px 0 0"></div>
     */
    public static final Color DARK_OLIVE_GREEN = new Color(0.33333334f, 0.41960785f, 0.18431373f);

    /**
     * The color dark orange with an RGB value of #FF8C00
     * <div style="border:1px solid black;width:40px;height:20px;background-color:#FF8C00;float:right;margin: 0 10px 0 0"></div>
     */
    public static final Color DARK_ORANGE = new Color(1.0f, 0.54901963f, 0.0f);

    /**
     * The color dark orchid with an RGB value of #9932CC
     * <div style="border:1px solid black;width:40px;height:20px;background-color:#9932CC;float:right;margin: 0 10px 0 0"></div>
     */
    public static final Color DARK_ORCHID = new Color(0.6f, 0.19607843f, 0.8f);

    /**
     * The color dark red with an RGB value of #8B0000
     * <div style="border:1px solid black;width:40px;height:20px;background-color:#8B0000;float:right;margin: 0 10px 0 0"></div>
     */
    public static final Color DARK_RED = new Color(0.54509807f, 0.0f, 0.0f);

    /**
     * The color dark salmon with an RGB value of #E9967A
     * <div style="border:1px solid black;width:40px;height:20px;background-color:#E9967A;float:right;margin: 0 10px 0 0"></div>
     */
    public static final Color DARK_SALMON = new Color(0.9137255f, 0.5882353f, 0.47843137f);

    /**
     * The color dark sea green with an RGB value of #8FBC8F
     * <div style="border:1px solid black;width:40px;height:20px;background-color:#8FBC8F;float:right;margin: 0 10px 0 0"></div>
     */
    public static final Color DARK_SEAGREEN = new Color(0.56078434f, 0.7372549f, 0.56078434f);

    /**
     * The color dark slate blue with an RGB value of #483D8B
     * <div style="border:1px solid black;width:40px;height:20px;background-color:#483D8B;float:right;margin: 0 10px 0 0"></div>
     */
    public static final Color DARK_SLATE_BLUE = new Color(0.28235295f, 0.23921569f, 0.54509807f);

    /**
     * The color dark slate gray with an RGB value of #2F4F4F
     * <div style="border:1px solid black;width:40px;height:20px;background-color:#2F4F4F;float:right;margin: 0 10px 0 0"></div>
     */
    public static final Color DARK_SLATE_GRAY = new Color(0.18431373f, 0.30980393f, 0.30980393f);

    /**
     * The color dark slate grey with an RGB value of #2F4F4F
     * <div style="border:1px solid black;width:40px;height:20px;background-color:#2F4F4F;float:right;margin: 0 10px 0 0"></div>
     */
    public static final Color DARK_SLATE_GREY = DARK_SLATE_GRAY;

    /**
     * The color dark turquoise with an RGB value of #00CED1
     * <div style="border:1px solid black;width:40px;height:20px;background-color:#00CED1;float:right;margin: 0 10px 0 0"></div>
     */
    public static final Color DARK_TURQUOISE = new Color(0.0f, 0.80784315f, 0.81960785f);

    /**
     * The color dark violet with an RGB value of #9400D3
     * <div style="border:1px solid black;width:40px;height:20px;background-color:#9400D3;float:right;margin: 0 10px 0 0"></div>
     */
    public static final Color DARK_VIOLET = new Color(0.5803922f, 0.0f, 0.827451f);

    /**
     * The color deep pink with an RGB value of #FF1493
     * <div style="border:1px solid black;width:40px;height:20px;background-color:#FF1493;float:right;margin: 0 10px 0 0"></div>
     */
    public static final Color DEEP_PINK = new Color(1.0f, 0.078431375f, 0.5764706f);

    /**
     * The color deep sky blue with an RGB value of #00BFFF
     * <div style="border:1px solid black;width:40px;height:20px;background-color:#00BFFF;float:right;margin: 0 10px 0 0"></div>
     */
    public static final Color DEEP_SKYBLUE = new Color(0.0f, 0.7490196f, 1.0f);

    /**
     * The color dim gray with an RGB value of #696969
     * <div style="border:1px solid black;width:40px;height:20px;background-color:#696969;float:right;margin: 0 10px 0 0"></div>
     */
    public static final Color DIM_GRAY = new Color(0.4117647f, 0.4117647f, 0.4117647f);

    /**
     * The color dim grey with an RGB value of #696969
     * <div style="border:1px solid black;width:40px;height:20px;background-color:#696969;float:right;margin: 0 10px 0 0"></div>
     */
    public static final Color DIM_GREY = DIM_GRAY;

    /**
     * The color dodger blue with an RGB value of #1E90FF
     * <div style="border:1px solid black;width:40px;height:20px;background-color:#1E90FF;float:right;margin: 0 10px 0 0"></div>
     */
    public static final Color DODGER_BLUE = new Color(0.11764706f, 0.5647059f, 1.0f);

    /**
     * The color firebrick with an RGB value of #B22222
     * <div style="border:1px solid black;width:40px;height:20px;background-color:#B22222;float:right;margin: 0 10px 0 0"></div>
     */
    public static final Color FIREBRICK = new Color(0.69803923f, 0.13333334f, 0.13333334f);

    /**
     * The color floral white with an RGB value of #FFFAF0
     * <div style="border:1px solid black;width:40px;height:20px;background-color:#FFFAF0;float:right;margin: 0 10px 0 0"></div>
     */
    public static final Color FLORAL_WHITE = new Color(1.0f, 0.98039216f, 0.9411765f);

    /**
     * The color forest green with an RGB value of #228B22
     * <div style="border:1px solid black;width:40px;height:20px;background-color:#228B22;float:right;margin: 0 10px 0 0"></div>
     */
    public static final Color FOREST_GREEN = new Color(0.13333334f, 0.54509807f, 0.13333334f);

    /**
     * The color fuchsia with an RGB value of #FF00FF
     * <div style="border:1px solid black;width:40px;height:20px;background-color:#FF00FF;float:right;margin: 0 10px 0 0"></div>
     */
    public static final Color FUCHSIA = new Color(1.0f, 0.0f, 1.0f);

    /**
     * The color gainsboro with an RGB value of #DCDCDC
     * <div style="border:1px solid black;width:40px;height:20px;background-color:#DCDCDC;float:right;margin: 0 10px 0 0"></div>
     */
    public static final Color GAINSBORO = new Color(0.8627451f, 0.8627451f, 0.8627451f);

    /**
     * The color ghost white with an RGB value of #F8F8FF
     * <div style="border:1px solid black;width:40px;height:20px;background-color:#F8F8FF;float:right;margin: 0 10px 0 0"></div>
     */
    public static final Color GHOST_WHITE = new Color(0.972549f, 0.972549f, 1.0f);

    /**
     * The color gold with an RGB value of #FFD700
     * <div style="border:1px solid black;width:40px;height:20px;background-color:#FFD700;float:right;margin: 0 10px 0 0"></div>
     */
    public static final Color GOLD = new Color(1.0f, 0.84313726f, 0.0f);

    /**
     * The color goldenrod with an RGB value of #DAA520
     * <div style="border:1px solid black;width:40px;height:20px;background-color:#DAA520;float:right;margin: 0 10px 0 0"></div>
     */
    public static final Color GOLDENROD = new Color(0.85490197f, 0.64705884f, 0.1254902f);

    /**
     * The color gray with an RGB value of #808080
     * <div style="border:1px solid black;width:40px;height:20px;background-color:#808080;float:right;margin: 0 10px 0 0"></div>
     */
    public static final Color GRAY = new Color(0.5019608f, 0.5019608f, 0.5019608f);

    /**
     * The color green with an RGB value of #008000
     * <div style="border:1px solid black;width:40px;height:20px;background-color:#008000;float:right;margin: 0 10px 0 0"></div>
     */
    public static final Color GREEN = Color.GREEN;

    /**
     * The color green yellow with an RGB value of #ADFF2F
     * <div style="border:1px solid black;width:40px;height:20px;background-color:#ADFF2F;float:right;margin: 0 10px 0 0"></div>
     */
    public static final Color GREEN_YELLOW = new Color(0.6784314f, 1.0f, 0.18431373f);

    /**
     * The color grey with an RGB value of #808080
     * <div style="border:1px solid black;width:40px;height:20px;background-color:#808080;float:right;margin: 0 10px 0 0"></div>
     */
    public static final Color GREY = GRAY;

    /**
     * The color honeydew with an RGB value of #F0FFF0
     * <div style="border:1px solid black;width:40px;height:20px;background-color:#F0FFF0;float:right;margin: 0 10px 0 0"></div>
     */
    public static final Color HONEYDEW = new Color(0.9411765f, 1.0f, 0.9411765f);

    /**
     * The color hot pink with an RGB value of #FF69B4
     * <div style="border:1px solid black;width:40px;height:20px;background-color:#FF69B4;float:right;margin: 0 10px 0 0"></div>
     */
    public static final Color HOT_PINK = new Color(1.0f, 0.4117647f, 0.7058824f);

    /**
     * The color indian red with an RGB value of #CD5C5C
     * <div style="border:1px solid black;width:40px;height:20px;background-color:#CD5C5C;float:right;margin: 0 10px 0 0"></div>
     */
    public static final Color INDIAN_RED = new Color(0.8039216f, 0.36078432f, 0.36078432f);

    /**
     * The color indigo with an RGB value of #4B0082
     * <div style="border:1px solid black;width:40px;height:20px;background-color:#4B0082;float:right;margin: 0 10px 0 0"></div>
     */
    public static final Color INDIGO = new Color(0.29411766f, 0.0f, 0.50980395f);

    /**
     * The color ivory with an RGB value of #FFFFF0
     * <div style="border:1px solid black;width:40px;height:20px;background-color:#FFFFF0;float:right;margin: 0 10px 0 0"></div>
     */
    public static final Color IVORY = new Color(1.0f, 1.0f, 0.9411765f);

    /**
     * The color khaki with an RGB value of #F0E68C
     * <div style="border:1px solid black;width:40px;height:20px;background-color:#F0E68C;float:right;margin: 0 10px 0 0"></div>
     */
    public static final Color KHAKI = new Color(0.9411765f, 0.9019608f, 0.54901963f);

    /**
     * The color lavender with an RGB value of #E6E6FA
     * <div style="border:1px solid black;width:40px;height:20px;background-color:#E6E6FA;float:right;margin: 0 10px 0 0"></div>
     */
    public static final Color LAVENDER = new Color(0.9019608f, 0.9019608f, 0.98039216f);

    /**
     * The color lavender blush with an RGB value of #FFF0F5
     * <div style="border:1px solid black;width:40px;height:20px;background-color:#FFF0F5;float:right;margin: 0 10px 0 0"></div>
     */
    public static final Color LAVENDER_BLUSH = new Color(1.0f, 0.9411765f, 0.9607843f);

    /**
     * The color lawn green with an RGB value of #7CFC00
     * <div style="border:1px solid black;width:40px;height:20px;background-color:#7CFC00;float:right;margin: 0 10px 0 0"></div>
     */
    public static final Color LAWN_GREEN = new Color(0.4862745f, 0.9882353f, 0.0f);

    /**
     * The color lemon chiffon with an RGB value of #FFFACD
     * <div style="border:1px solid black;width:40px;height:20px;background-color:#FFFACD;float:right;margin: 0 10px 0 0"></div>
     */
    public static final Color LEMON_CHIFFON = new Color(1.0f, 0.98039216f, 0.8039216f);

    /**
     * The color light blue with an RGB value of #ADD8E6
     * <div style="border:1px solid black;width:40px;height:20px;background-color:#ADD8E6;float:right;margin: 0 10px 0 0"></div>
     */
    public static final Color LIGHT_BLUE = new Color(0.6784314f, 0.84705883f, 0.9019608f);

    /**
     * The color light coral with an RGB value of #F08080
     * <div style="border:1px solid black;width:40px;height:20px;background-color:#F08080;float:right;margin: 0 10px 0 0"></div>
     */
    public static final Color LIGHT_CORAL = new Color(0.9411765f, 0.5019608f, 0.5019608f);

    /**
     * The color light cyan with an RGB value of #E0FFFF
     * <div style="border:1px solid black;width:40px;height:20px;background-color:#E0FFFF;float:right;margin: 0 10px 0 0"></div>
     */
    public static final Color LIGHT_CYAN = new Color(0.8784314f, 1.0f, 1.0f);

    /**
     * The color light goldenrod yellow with an RGB value of #FAFAD2
     * <div style="border:1px solid black;width:40px;height:20px;background-color:#FAFAD2;float:right;margin: 0 10px 0 0"></div>
     */
    public static final Color LIGHT_GOLDENROD_YELLOW = new Color(0.98039216f, 0.98039216f, 0.8235294f);

    /**
     * The color light gray with an RGB value of #D3D3D3
     * <div style="border:1px solid black;width:40px;height:20px;background-color:#D3D3D3;float:right;margin: 0 10px 0 0"></div>
     */
    public static final Color LIGHT_GRAY = Color.LIGHT_GRAY;

    /**
     * The color light green with an RGB value of #90EE90
     * <div style="border:1px solid black;width:40px;height:20px;background-color:#90EE90;float:right;margin: 0 10px 0 0"></div>
     */
    public static final Color LIGHT_GREEN = new Color(0.5647059f, 0.93333334f, 0.5647059f);

    /**
     * The color light grey with an RGB value of #D3D3D3
     * <div style="border:1px solid black;width:40px;height:20px;background-color:#D3D3D3;float:right;margin: 0 10px 0 0"></div>
     */
    public static final Color LIGHT_GREY = LIGHT_GRAY;

    /**
     * The color light pink with an RGB value of #FFB6C1
     * <div style="border:1px solid black;width:40px;height:20px;background-color:#FFB6C1;float:right;margin: 0 10px 0 0"></div>
     */
    public static final Color LIGHT_PINK = new Color(1.0f, 0.7137255f, 0.75686276f);

    /**
     * The color light salmon with an RGB value of #FFA07A
     * <div style="border:1px solid black;width:40px;height:20px;background-color:#FFA07A;float:right;margin: 0 10px 0 0"></div>
     */
    public static final Color LIGHT_SALMON = new Color(1.0f, 0.627451f, 0.47843137f);

    /**
     * The color light sea green with an RGB value of #20B2AA
     * <div style="border:1px solid black;width:40px;height:20px;background-color:#20B2AA;float:right;margin: 0 10px 0 0"></div>
     */
    public static final Color LIGHT_SEAGREEN = new Color(0.1254902f, 0.69803923f, 0.6666667f);

    /**
     * The color light sky blue with an RGB value of #87CEFA
     * <div style="border:1px solid black;width:40px;height:20px;background-color:#87CEFA;float:right;margin: 0 10px 0 0"></div>
     */
    public static final Color LIGHT_SKYBLUE = new Color(0.5294118f, 0.80784315f, 0.98039216f);

    /**
     * The color light slate gray with an RGB value of #778899
     * <div style="border:1px solid black;width:40px;height:20px;background-color:#778899;float:right;margin: 0 10px 0 0"></div>
     */
    public static final Color LIGHT_SLATE_GRAY = new Color(0.46666667f, 0.53333336f, 0.6f);

    /**
     * The color light slate grey with an RGB value of #778899
     * <div style="border:1px solid black;width:40px;height:20px;background-color:#778899;float:right;margin: 0 10px 0 0"></div>
     */
    public static final Color LIGHT_SLATE_GREY = LIGHT_SLATE_GRAY;

    /**
     * The color light steel blue with an RGB value of #B0C4DE
     * <div style="border:1px solid black;width:40px;height:20px;background-color:#B0C4DE;float:right;margin: 0 10px 0 0"></div>
     */
    public static final Color LIGHT_STEEL_BLUE = new Color(0.6901961f, 0.76862746f, 0.87058824f);

    /**
     * The color light yellow with an RGB value of #FFFFE0
     * <div style="border:1px solid black;width:40px;height:20px;background-color:#FFFFE0;float:right;margin: 0 10px 0 0"></div>
     */
    public static final Color LIGHT_YELLOW = new Color(1.0f, 1.0f, 0.8784314f);

    /**
     * The color lime with an RGB value of #00FF00
     * <div style="border:1px solid black;width:40px;height:20px;background-color:#00FF00;float:right;margin: 0 10px 0 0"></div>
     */
    public static final Color LIME = new Color(0.0f, 1.0f, 0.0f);

    /**
     * The color lime green with an RGB value of #32CD32
     * <div style="border:1px solid black;width:40px;height:20px;background-color:#32CD32;float:right;margin: 0 10px 0 0"></div>
     */
    public static final Color LIME_GREEN = new Color(0.19607843f, 0.8039216f, 0.19607843f);

    /**
     * The color linen with an RGB value of #FAF0E6
     * <div style="border:1px solid black;width:40px;height:20px;background-color:#FAF0E6;float:right;margin: 0 10px 0 0"></div>
     */
    public static final Color LINEN = new Color(0.98039216f, 0.9411765f, 0.9019608f);

    /**
     * The color magenta with an RGB value of #FF00FF
     * <div style="border:1px solid black;width:40px;height:20px;background-color:#FF00FF;float:right;margin: 0 10px 0 0"></div>
     */
    public static final Color MAGENTA = Color.MAGENTA;

    /**
     * The color maroon with an RGB value of #800000
     * <div style="border:1px solid black;width:40px;height:20px;background-color:#800000;float:right;margin: 0 10px 0 0"></div>
     */
    public static final Color MAROON = new Color(0.5019608f, 0.0f, 0.0f);

    /**
     * The color medium aquamarine with an RGB value of #66CDAA
     * <div style="border:1px solid black;width:40px;height:20px;background-color:#66CDAA;float:right;margin: 0 10px 0 0"></div>
     */
    public static final Color MEDIUM_AQUAMARINE = new Color(0.4f, 0.8039216f, 0.6666667f);

    /**
     * The color medium blue with an RGB value of #0000CD
     * <div style="border:1px solid black;width:40px;height:20px;background-color:#0000CD;float:right;margin: 0 10px 0 0"></div>
     */
    public static final Color MEDIUM_BLUE = new Color(0.0f, 0.0f, 0.8039216f);

    /**
     * The color medium orchid with an RGB value of #BA55D3
     * <div style="border:1px solid black;width:40px;height:20px;background-color:#BA55D3;float:right;margin: 0 10px 0 0"></div>
     */
    public static final Color MEDIUM_ORCHID = new Color(0.7294118f, 0.33333334f, 0.827451f);

    /**
     * The color medium purple with an RGB value of #9370DB
     * <div style="border:1px solid black;width:40px;height:20px;background-color:#9370DB;float:right;margin: 0 10px 0 0"></div>
     */
    public static final Color MEDIUM_PURPLE = new Color(0.5764706f, 0.4392157f, 0.85882354f);

    /**
     * The color medium sea green with an RGB value of #3CB371
     * <div style="border:1px solid black;width:40px;height:20px;background-color:#3CB371;float:right;margin: 0 10px 0 0"></div>
     */
    public static final Color MEDIUM_SEAGREEN = new Color(0.23529412f, 0.7019608f, 0.44313726f);

    /**
     * The color medium slate blue with an RGB value of #7B68EE
     * <div style="border:1px solid black;width:40px;height:20px;background-color:#7B68EE;float:right;margin: 0 10px 0 0"></div>
     */
    public static final Color MEDIUM_SLATE_BLUE = new Color(0.48235294f, 0.40784314f, 0.93333334f);

    /**
     * The color medium spring green with an RGB value of #00FA9A
     * <div style="border:1px solid black;width:40px;height:20px;background-color:#00FA9A;float:right;margin: 0 10px 0 0"></div>
     */
    public static final Color MEDIUM_SPRING_GREEN = new Color(0.0f, 0.98039216f, 0.6039216f);

    /**
     * The color medium turquoise with an RGB value of #48D1CC
     * <div style="border:1px solid black;width:40px;height:20px;background-color:#48D1CC;float:right;margin: 0 10px 0 0"></div>
     */
    public static final Color MEDIUM_TURQUOISE = new Color(0.28235295f, 0.81960785f, 0.8f);

    /**
     * The color medium violet red with an RGB value of #C71585
     * <div style="border:1px solid black;width:40px;height:20px;background-color:#C71585;float:right;margin: 0 10px 0 0"></div>
     */
    public static final Color MEDIUM_VIOLET_RED = new Color(0.78039217f, 0.08235294f, 0.52156866f);

    /**
     * The color midnight blue with an RGB value of #191970
     * <div style="border:1px solid black;width:40px;height:20px;background-color:#191970;float:right;margin: 0 10px 0 0"></div>
     */
    public static final Color MIDNIGHT_BLUE = new Color(0.09803922f, 0.09803922f, 0.4392157f);

    /**
     * The color mint cream with an RGB value of #F5FFFA
     * <div style="border:1px solid black;width:40px;height:20px;background-color:#F5FFFA;float:right;margin: 0 10px 0 0"></div>
     */
    public static final Color MINT_CREAM = new Color(0.9607843f, 1.0f, 0.98039216f);

    /**
     * The color misty rose with an RGB value of #FFE4E1
     * <div style="border:1px solid black;width:40px;height:20px;background-color:#FFE4E1;float:right;margin: 0 10px 0 0"></div>
     */
    public static final Color MISTY_ROSE = new Color(1.0f, 0.89411765f, 0.88235295f);

    /**
     * The color moccasin with an RGB value of #FFE4B5
     * <div style="border:1px solid black;width:40px;height:20px;background-color:#FFE4B5;float:right;margin: 0 10px 0 0"></div>
     */
    public static final Color MOCCASIN = new Color(1.0f, 0.89411765f, 0.70980394f);

    /**
     * The color navajo white with an RGB value of #FFDEAD
     * <div style="border:1px solid black;width:40px;height:20px;background-color:#FFDEAD;float:right;margin: 0 10px 0 0"></div>
     */
    public static final Color NAVAJO_WHITE = new Color(1.0f, 0.87058824f, 0.6784314f);

    /**
     * The color navy with an RGB value of #000080
     * <div style="border:1px solid black;width:40px;height:20px;background-color:#000080;float:right;margin: 0 10px 0 0"></div>
     */
    public static final Color NAVY = new Color(0.0f, 0.0f, 0.5019608f);

    /**
     * The color old lace with an RGB value of #FDF5E6
     * <div style="border:1px solid black;width:40px;height:20px;background-color:#FDF5E6;float:right;margin: 0 10px 0 0"></div>
     */
    public static final Color OLD_LACE = new Color(0.99215686f, 0.9607843f, 0.9019608f);

    /**
     * The color olive with an RGB value of #808000
     * <div style="border:1px solid black;width:40px;height:20px;background-color:#808000;float:right;margin: 0 10px 0 0"></div>
     */
    public static final Color OLIVE = new Color(0.5019608f, 0.5019608f, 0.0f);

    /**
     * The color olive drab with an RGB value of #6B8E23
     * <div style="border:1px solid black;width:40px;height:20px;background-color:#6B8E23;float:right;margin: 0 10px 0 0"></div>
     */
    public static final Color OLIVE_DRAB = new Color(0.41960785f, 0.5568628f, 0.13725491f);

    /**
     * The color orange with an RGB value of #FFA500
     * <div style="border:1px solid black;width:40px;height:20px;background-color:#FFA500;float:right;margin: 0 10px 0 0"></div>
     */
    public static final Color ORANGE = Color.ORANGE;

    /**
     * The color orange red with an RGB value of #FF4500
     * <div style="border:1px solid black;width:40px;height:20px;background-color:#FF4500;float:right;margin: 0 10px 0 0"></div>
     */
    public static final Color ORANGE_RED = new Color(1.0f, 0.27058825f, 0.0f);

    /**
     * The color orchid with an RGB value of #DA70D6
     * <div style="border:1px solid black;width:40px;height:20px;background-color:#DA70D6;float:right;margin: 0 10px 0 0"></div>
     */
    public static final Color ORCHID = new Color(0.85490197f, 0.4392157f, 0.8392157f);

    /**
     * The color pale goldenrod with an RGB value of #EEE8AA
     * <div style="border:1px solid black;width:40px;height:20px;background-color:#EEE8AA;float:right;margin: 0 10px 0 0"></div>
     */
    public static final Color PALE_GOLDENROD = new Color(0.93333334f, 0.9098039f, 0.6666667f);

    /**
     * The color pale green with an RGB value of #98FB98
     * <div style="border:1px solid black;width:40px;height:20px;background-color:#98FB98;float:right;margin: 0 10px 0 0"></div>
     */
    public static final Color PALE_GREEN = new Color(0.59607846f, 0.9843137f, 0.59607846f);

    /**
     * The color pale turquoise with an RGB value of #AFEEEE
     * <div style="border:1px solid black;width:40px;height:20px;background-color:#AFEEEE;float:right;margin: 0 10px 0 0"></div>
     */
    public static final Color PALE_TURQUOISE = new Color(0.6862745f, 0.93333334f, 0.93333334f);

    /**
     * The color pale violet red with an RGB value of #DB7093
     * <div style="border:1px solid black;width:40px;height:20px;background-color:#DB7093;float:right;margin: 0 10px 0 0"></div>
     */
    public static final Color PALE_VIOLET_RED = new Color(0.85882354f, 0.4392157f, 0.5764706f);

    /**
     * The color papaya whip with an RGB value of #FFEFD5
     * <div style="border:1px solid black;width:40px;height:20px;background-color:#FFEFD5;float:right;margin: 0 10px 0 0"></div>
     */
    public static final Color PAPAYA_WHIP = new Color(1.0f, 0.9372549f, 0.8352941f);

    /**
     * The color peach puff with an RGB value of #FFDAB9
     * <div style="border:1px solid black;width:40px;height:20px;background-color:#FFDAB9;float:right;margin: 0 10px 0 0"></div>
     */
    public static final Color PEACH_PUFF = new Color(1.0f, 0.85490197f, 0.7254902f);

    /**
     * The color peru with an RGB value of #CD853F
     * <div style="border:1px solid black;width:40px;height:20px;background-color:#CD853F;float:right;margin: 0 10px 0 0"></div>
     */
    public static final Color PERU = new Color(0.8039216f, 0.52156866f, 0.24705882f);

    /**
     * The color pink with an RGB value of #FFC0CB
     * <div style="border:1px solid black;width:40px;height:20px;background-color:#FFC0CB;float:right;margin: 0 10px 0 0"></div>
     */
    public static final Color PINK = Color.PINK;

    /**
     * The color plum with an RGB value of #DDA0DD
     * <div style="border:1px solid black;width:40px;height:20px;background-color:#DDA0DD;float:right;margin: 0 10px 0 0"></div>
     */
    public static final Color PLUM = new Color(0.8666667f, 0.627451f, 0.8666667f);

    /**
     * The color powder blue with an RGB value of #B0E0E6
     * <div style="border:1px solid black;width:40px;height:20px;background-color:#B0E0E6;float:right;margin: 0 10px 0 0"></div>
     */
    public static final Color POWDER_BLUE = new Color(0.6901961f, 0.8784314f, 0.9019608f);

    /**
     * The color purple with an RGB value of #800080
     * <div style="border:1px solid black;width:40px;height:20px;background-color:#800080;float:right;margin: 0 10px 0 0"></div>
     */
    public static final Color PURPLE = new Color(0.5019608f, 0.0f, 0.5019608f);

    /**
     * The color red with an RGB value of #FF0000
     * <div style="border:1px solid black;width:40px;height:20px;background-color:#FF0000;float:right;margin: 0 10px 0 0"></div>
     */
    public static final Color RED = Color.RED;

    /**
     * The color rosy brown with an RGB value of #BC8F8F
     * <div style="border:1px solid black;width:40px;height:20px;background-color:#BC8F8F;float:right;margin: 0 10px 0 0"></div>
     */
    public static final Color ROSY_BROWN = new Color(0.7372549f, 0.56078434f, 0.56078434f);

    /**
     * The color royal blue with an RGB value of #4169E1
     * <div style="border:1px solid black;width:40px;height:20px;background-color:#4169E1;float:right;margin: 0 10px 0 0"></div>
     */
    public static final Color ROYAL_BLUE = new Color(0.25490198f, 0.4117647f, 0.88235295f);

    /**
     * The color saddle brown with an RGB value of #8B4513
     * <div style="border:1px solid black;width:40px;height:20px;background-color:#8B4513;float:right;margin: 0 10px 0 0"></div>
     */
    public static final Color SADDLE_BROWN = new Color(0.54509807f, 0.27058825f, 0.07450981f);

    /**
     * The color salmon with an RGB value of #FA8072
     * <div style="border:1px solid black;width:40px;height:20px;background-color:#FA8072;float:right;margin: 0 10px 0 0"></div>
     */
    public static final Color SALMON = new Color(0.98039216f, 0.5019608f, 0.44705883f);

    /**
     * The color sandy brown with an RGB value of #F4A460
     * <div style="border:1px solid black;width:40px;height:20px;background-color:#F4A460;float:right;margin: 0 10px 0 0"></div>
     */
    public static final Color SANDY_BROWN = new Color(0.95686275f, 0.6431373f, 0.3764706f);

    /**
     * The color sea green with an RGB value of #2E8B57
     * <div style="border:1px solid black;width:40px;height:20px;background-color:#2E8B57;float:right;margin: 0 10px 0 0"></div>
     */
    public static final Color SEAGREEN = new Color(0.18039216f, 0.54509807f, 0.34117648f);

    /**
     * The color seashell with an RGB value of #FFF5EE
     * <div style="border:1px solid black;width:40px;height:20px;background-color:#FFF5EE;float:right;margin: 0 10px 0 0"></div>
     */
    public static final Color SEASHELL = new Color(1.0f, 0.9607843f, 0.93333334f);

    /**
     * The color sienna with an RGB value of #A0522D
     * <div style="border:1px solid black;width:40px;height:20px;background-color:#A0522D;float:right;margin: 0 10px 0 0"></div>
     */
    public static final Color SIENNA = new Color(0.627451f, 0.32156864f, 0.1764706f);

    /**
     * The color silver with an RGB value of #C0C0C0
     * <div style="border:1px solid black;width:40px;height:20px;background-color:#C0C0C0;float:right;margin: 0 10px 0 0"></div>
     */
    public static final Color SILVER = new Color(0.7529412f, 0.7529412f, 0.7529412f);

    /**
     * The color sky blue with an RGB value of #87CEEB
     * <div style="border:1px solid black;width:40px;height:20px;background-color:#87CEEB;float:right;margin: 0 10px 0 0"></div>
     */
    public static final Color SKY_BLUE = new Color(0.5294118f, 0.80784315f, 0.92156863f);

    /**
     * The color slate blue with an RGB value of #6A5ACD
     * <div style="border:1px solid black;width:40px;height:20px;background-color:#6A5ACD;float:right;margin: 0 10px 0 0"></div>
     */
    public static final Color SLATE_BLUE = new Color(0.41568628f, 0.3529412f, 0.8039216f);

    /**
     * The color slate gray with an RGB value of #708090
     * <div style="border:1px solid black;width:40px;height:20px;background-color:#708090;float:right;margin: 0 10px 0 0"></div>
     */
    public static final Color SLATE_GRAY = new Color(0.4392157f, 0.5019608f, 0.5647059f);

    /**
     * The color slate grey with an RGB value of #708090
     * <div style="border:1px solid black;width:40px;height:20px;background-color:#708090;float:right;margin: 0 10px 0 0"></div>
     */
    public static final Color SLATE_GREY = SLATE_GRAY;

    /**
     * The color snow with an RGB value of #FFFAFA
     * <div style="border:1px solid black;width:40px;height:20px;background-color:#FFFAFA;float:right;margin: 0 10px 0 0"></div>
     */
    public static final Color SNOW = new Color(1.0f, 0.98039216f, 0.98039216f);

    /**
     * The color spring green with an RGB value of #00FF7F
     * <div style="border:1px solid black;width:40px;height:20px;background-color:#00FF7F;float:right;margin: 0 10px 0 0"></div>
     */
    public static final Color SPRING_GREEN = new Color(0.0f, 1.0f, 0.49803922f);

    /**
     * The color steel blue with an RGB value of #4682B4
     * <div style="border:1px solid black;width:40px;height:20px;background-color:#4682B4;float:right;margin: 0 10px 0 0"></div>
     */
    public static final Color STEEL_BLUE = new Color(0.27450982f, 0.50980395f, 0.7058824f);

    /**
     * The color tan with an RGB value of #D2B48C
     * <div style="border:1px solid black;width:40px;height:20px;background-color:#D2B48C;float:right;margin: 0 10px 0 0"></div>
     */
    public static final Color TAN = new Color(0.8235294f, 0.7058824f, 0.54901963f);

    /**
     * The color teal with an RGB value of #008080
     * <div style="border:1px solid black;width:40px;height:20px;background-color:#008080;float:right;margin: 0 10px 0 0"></div>
     */
    public static final Color TEAL = new Color(0.0f, 0.5019608f, 0.5019608f);

    /**
     * The color thistle with an RGB value of #D8BFD8
     * <div style="border:1px solid black;width:40px;height:20px;background-color:#D8BFD8;float:right;margin: 0 10px 0 0"></div>
     */
    public static final Color THISTLE = new Color(0.84705883f, 0.7490196f, 0.84705883f);

    /**
     * The color tomato with an RGB value of #FF6347
     * <div style="border:1px solid black;width:40px;height:20px;background-color:#FF6347;float:right;margin: 0 10px 0 0"></div>
     */
    public static final Color TOMATO = new Color(1.0f, 0.3882353f, 0.2784314f);

    /**
     * The color turquoise with an RGB value of #40E0D0
     * <div style="border:1px solid black;width:40px;height:20px;background-color:#40E0D0;float:right;margin: 0 10px 0 0"></div>
     */
    public static final Color TURQUOISE = new Color(0.2509804f, 0.8784314f, 0.8156863f);

    /**
     * The color violet with an RGB value of #EE82EE
     * <div style="border:1px solid black;width:40px;height:20px;background-color:#EE82EE;float:right;margin: 0 10px 0 0"></div>
     */
    public static final Color VIOLET = new Color(0.93333334f, 0.50980395f, 0.93333334f);

    /**
     * The color wheat with an RGB value of #F5DEB3
     * <div style="border:1px solid black;width:40px;height:20px;background-color:#F5DEB3;float:right;margin: 0 10px 0 0"></div>
     */
    public static final Color WHEAT = new Color(0.9607843f, 0.87058824f, 0.7019608f);

    /**
     * The color white with an RGB value of #FFFFFF
     * <div style="border:1px solid black;width:40px;height:20px;background-color:#FFFFFF;float:right;margin: 0 10px 0 0"></div>
     */
    public static final Color WHITE = Color.WHITE;

    /**
     * The color white smoke with an RGB value of #F5F5F5
     * <div style="border:1px solid black;width:40px;height:20px;background-color:#F5F5F5;float:right;margin: 0 10px 0 0"></div>
     */
    public static final Color WHITE_SMOKE = new Color(0.9607843f, 0.9607843f, 0.9607843f);

    /**
     * The color yellow with an RGB value of #FFFF00
     * <div style="border:1px solid black;width:40px;height:20px;background-color:#FFFF00;float:right;margin: 0 10px 0 0"></div>
     */
    public static final Color YELLOW = Color.YELLOW;

    /**
     * The color yellow green with an RGB value of #9ACD32
     * <div style="border:1px solid black;width:40px;height:20px;background-color:#9ACD32;float:right;margin: 0 10px 0 0"></div>
     */
    public static final Color YELLOW_GREEN = new Color(0.6039216f, 0.8039216f, 0.19607843f);

    /**
     * Returns a color from Palette.
     * @param index the color index.
     * @return the color.
     */
    public static Color get(int index) {
        return NAMED_COLORS[index % NAMED_COLORS.length];
    }

    /** Named colors except white colors. */
    public static final Color[] NAMED_COLORS = {
            RED,
            BLUE,
            GREEN,
            MAGENTA,
            CYAN,
            PURPLE,
            ORANGE,
            PINK,
            YELLOW,
            BROWN,
            SALMON,
            TURQUOISE,
            PLUM,
            AQUA,
            BISQUE,
            BLUE_VIOLET,
            BURLYWOOD,
            CADET_BLUE,
            CHOCOLATE,
            CORAL,
            CORNFLOWER_BLUE,
            CRIMSON,
            VIOLET,
            GOLDENROD,
            KHAKI,
            ORCHID,
            AQUAMARINE,
            ALICE_BLUE,
            AZURE,
            BEIGE,
            BLANCHED_ALMOND,
            CORNSILK,
            DODGER_BLUE,
            FIREBRICK,
            FOREST_GREEN,
            FUCHSIA,
            GAINSBORO,
            GREEN_YELLOW,
            HONEYDEW,
            HOT_PINK,
            INDIAN_RED,
            INDIGO,
            LAVENDER,
            LAVENDER_BLUSH,
            LAWN_GREEN,
            LEMON_CHIFFON,
            LIME,
            LIME_GREEN,
            LINEN,
            MAROON,
            MIDNIGHT_BLUE,
            MINT_CREAM,
            MISTY_ROSE,
            MOCCASIN,
            NAVY,
            OLD_LACE,
            OLIVE,
            OLIVE_DRAB,
            ORANGE_RED,
            PAPAYA_WHIP,
            PEACH_PUFF,
            PERU,
            POWDER_BLUE,
            ROSY_BROWN,
            ROYAL_BLUE,
            SADDLE_BROWN,
            SANDY_BROWN,
            SEAGREEN,
            SEASHELL,
            SIENNA,
            SKY_BLUE,
            SLATE_GRAY,
            SLATE_BLUE,
            SPRING_GREEN,
            STEEL_BLUE,
            TAN,
            TEAL,
            THISTLE,
            TOMATO,
            WHEAT,
            YELLOW_GREEN,
            GOLD,
            DARK_BLUE,
            DARK_CYAN,
            DARK_GOLDENROD,
            DARK_GRAY,
            DARK_GREEN,
            DARK_KHAKI,
            DARK_MAGENTA,
            DARK_OLIVE_GREEN,
            DARK_ORANGE,
            DARK_ORCHID,
            DARK_RED,
            DARK_SALMON,
            DARK_SEAGREEN,
            DARK_SLATE_BLUE,
            DARK_SLATE_GRAY,
            DARK_TURQUOISE,
            DARK_VIOLET,
            DEEP_PINK,
            DEEP_SKYBLUE,
            DIM_GRAY,
            MEDIUM_AQUAMARINE,
            MEDIUM_BLUE,
            MEDIUM_ORCHID,
            MEDIUM_PURPLE,
            MEDIUM_SEAGREEN,
            MEDIUM_SLATE_BLUE,
            MEDIUM_SPRING_GREEN,
            MEDIUM_TURQUOISE,
            MEDIUM_VIOLET_RED,
            LIGHT_BLUE,
            LIGHT_CORAL,
            LIGHT_CYAN,
            LIGHT_GOLDENROD_YELLOW,
            LIGHT_GRAY,
            LIGHT_GREEN,
            LIGHT_PINK,
            LIGHT_SALMON,
            LIGHT_SEAGREEN,
            LIGHT_SKYBLUE,
            LIGHT_SLATE_GRAY,
            LIGHT_STEEL_BLUE,
            LIGHT_YELLOW,
            PALE_GOLDENROD,
            PALE_GREEN,
            PALE_TURQUOISE,
            PALE_VIOLET_RED,
            BLACK
    };

    private static final Map<String, Color> cssNamedColors = new HashMap<>();
    static {
        cssNamedColors.put("aliceblue", ALICE_BLUE);
        cssNamedColors.put("antiquewhite", ANTIQUE_WHITE);
        cssNamedColors.put("aqua", AQUA);
        cssNamedColors.put("aquamarine", AQUAMARINE);
        cssNamedColors.put("azure", AZURE);
        cssNamedColors.put("beige", BEIGE);
        cssNamedColors.put("bisque", BISQUE);
        cssNamedColors.put("black", BLACK);
        cssNamedColors.put("blanchedalmond", BLANCHED_ALMOND);
        cssNamedColors.put("blue", BLUE);
        cssNamedColors.put("blueviolet", BLUE_VIOLET);
        cssNamedColors.put("brown", BROWN);
        cssNamedColors.put("burlywood", BURLYWOOD);
        cssNamedColors.put("cadetblue", CADET_BLUE);
        cssNamedColors.put("chartreuse", CHARTREUSE);
        cssNamedColors.put("chocolate", CHOCOLATE);
        cssNamedColors.put("coral", CORAL);
        cssNamedColors.put("cornflowerblue", CORNFLOWER_BLUE);
        cssNamedColors.put("cornsilk", CORNSILK);
        cssNamedColors.put("crimson", CRIMSON);
        cssNamedColors.put("cyan", CYAN);
        cssNamedColors.put("darkblue", DARK_BLUE);
        cssNamedColors.put("darkcyan", DARK_CYAN);
        cssNamedColors.put("darkgoldenrod", DARK_GOLDENROD);
        cssNamedColors.put("darkgray", DARK_GRAY);
        cssNamedColors.put("darkgreen", DARK_GREEN);
        cssNamedColors.put("darkgrey", DARK_GREY);
        cssNamedColors.put("darkkhaki", DARK_KHAKI);
        cssNamedColors.put("darkmagenta", DARK_MAGENTA);
        cssNamedColors.put("darkolivegreen", DARK_OLIVE_GREEN);
        cssNamedColors.put("darkorange", DARK_ORANGE);
        cssNamedColors.put("darkorchid", DARK_ORCHID);
        cssNamedColors.put("darkred", DARK_RED);
        cssNamedColors.put("darksalmon", DARK_SALMON);
        cssNamedColors.put("darkseagreen", DARK_SEAGREEN);
        cssNamedColors.put("darkslateblue", DARK_SLATE_BLUE);
        cssNamedColors.put("darkslategray", DARK_SLATE_GRAY);
        cssNamedColors.put("darkslategrey", DARK_SLATE_GREY);
        cssNamedColors.put("darkturquoise", DARK_TURQUOISE);
        cssNamedColors.put("darkviolet", DARK_VIOLET);
        cssNamedColors.put("deeppink", DEEP_PINK);
        cssNamedColors.put("deepskyblue", DEEP_SKYBLUE);
        cssNamedColors.put("dimgray", DIM_GRAY);
        cssNamedColors.put("dimgrey", DIM_GREY);
        cssNamedColors.put("dodgerblue", DODGER_BLUE);
        cssNamedColors.put("firebrick", FIREBRICK);
        cssNamedColors.put("floralwhite", FLORAL_WHITE);
        cssNamedColors.put("forestgreen", FOREST_GREEN);
        cssNamedColors.put("fuchsia", FUCHSIA);
        cssNamedColors.put("gainsboro", GAINSBORO);
        cssNamedColors.put("ghostwhite", GHOST_WHITE);
        cssNamedColors.put("gold", GOLD);
        cssNamedColors.put("goldenrod", GOLDENROD);
        cssNamedColors.put("gray", GRAY);
        cssNamedColors.put("green", GREEN);
        cssNamedColors.put("greenyellow", GREEN_YELLOW);
        cssNamedColors.put("grey", GREY);
        cssNamedColors.put("honeydew", HONEYDEW);
        cssNamedColors.put("hotpink", HOT_PINK);
        cssNamedColors.put("indianred", INDIAN_RED);
        cssNamedColors.put("indigo", INDIGO);
        cssNamedColors.put("ivory", IVORY);
        cssNamedColors.put("khaki", KHAKI);
        cssNamedColors.put("lavender", LAVENDER);
        cssNamedColors.put("lavenderblush", LAVENDER_BLUSH);
        cssNamedColors.put("lawngreen", LAWN_GREEN);
        cssNamedColors.put("lemonchiffon", LEMON_CHIFFON);
        cssNamedColors.put("lightblue", LIGHT_BLUE);
        cssNamedColors.put("lightcoral", LIGHT_CORAL);
        cssNamedColors.put("lightcyan", LIGHT_CYAN);
        cssNamedColors.put("lightgoldenrodyellow", LIGHT_GOLDENROD_YELLOW);
        cssNamedColors.put("lightgray", LIGHT_GRAY);
        cssNamedColors.put("lightgreen", LIGHT_GREEN);
        cssNamedColors.put("lightgrey", LIGHT_GREY);
        cssNamedColors.put("lightpink", LIGHT_PINK);
        cssNamedColors.put("lightsalmon", LIGHT_SALMON);
        cssNamedColors.put("lightseagreen", LIGHT_SEAGREEN);
        cssNamedColors.put("lightskyblue", LIGHT_SKYBLUE);
        cssNamedColors.put("lightslategray", LIGHT_SLATE_GRAY);
        cssNamedColors.put("lightslategrey", LIGHT_SLATE_GREY);
        cssNamedColors.put("lightsteelblue", LIGHT_STEEL_BLUE);
        cssNamedColors.put("lightyellow", LIGHT_YELLOW);
        cssNamedColors.put("lime", LIME);
        cssNamedColors.put("limegreen", LIME_GREEN);
        cssNamedColors.put("linen", LINEN);
        cssNamedColors.put("magenta", MAGENTA);
        cssNamedColors.put("maroon", MAROON);
        cssNamedColors.put("mediumaquamarine", MEDIUM_AQUAMARINE);
        cssNamedColors.put("mediumblue", MEDIUM_BLUE);
        cssNamedColors.put("mediumorchid", MEDIUM_ORCHID);
        cssNamedColors.put("mediumpurple", MEDIUM_PURPLE);
        cssNamedColors.put("mediumseagreen", MEDIUM_SEAGREEN);
        cssNamedColors.put("mediumslateblue", MEDIUM_SLATE_BLUE);
        cssNamedColors.put("mediumspringgreen", MEDIUM_SPRING_GREEN);
        cssNamedColors.put("mediumturquoise", MEDIUM_TURQUOISE);
        cssNamedColors.put("mediumvioletred", MEDIUM_VIOLET_RED);
        cssNamedColors.put("midnightblue", MIDNIGHT_BLUE);
        cssNamedColors.put("mintcream", MINT_CREAM);
        cssNamedColors.put("mistyrose", MISTY_ROSE);
        cssNamedColors.put("moccasin", MOCCASIN);
        cssNamedColors.put("navajowhite", NAVAJO_WHITE);
        cssNamedColors.put("navy", NAVY);
        cssNamedColors.put("oldlace", OLD_LACE);
        cssNamedColors.put("olive", OLIVE);
        cssNamedColors.put("olivedrab", OLIVE_DRAB);
        cssNamedColors.put("orange", ORANGE);
        cssNamedColors.put("orangered", ORANGE_RED);
        cssNamedColors.put("orchid", ORCHID);
        cssNamedColors.put("palegoldenrod", PALE_GOLDENROD);
        cssNamedColors.put("palegreen", PALE_GREEN);
        cssNamedColors.put("paleturquoise", PALE_TURQUOISE);
        cssNamedColors.put("palevioletred", PALE_VIOLET_RED);
        cssNamedColors.put("papayawhip", PAPAYA_WHIP);
        cssNamedColors.put("peachpuff", PEACH_PUFF);
        cssNamedColors.put("peru", PERU);
        cssNamedColors.put("pink", PINK);
        cssNamedColors.put("plum", PLUM);
        cssNamedColors.put("powderblue", POWDER_BLUE);
        cssNamedColors.put("purple", PURPLE);
        cssNamedColors.put("red", RED);
        cssNamedColors.put("rosybrown", ROSY_BROWN);
        cssNamedColors.put("royalblue", ROYAL_BLUE);
        cssNamedColors.put("saddlebrown", SADDLE_BROWN);
        cssNamedColors.put("salmon", SALMON);
        cssNamedColors.put("sandybrown", SANDY_BROWN);
        cssNamedColors.put("seagreen", SEAGREEN);
        cssNamedColors.put("seashell", SEASHELL);
        cssNamedColors.put("sienna", SIENNA);
        cssNamedColors.put("silver", SILVER);
        cssNamedColors.put("skyblue", SKY_BLUE);
        cssNamedColors.put("slateblue", SLATE_BLUE);
        cssNamedColors.put("slategray", SLATE_GRAY);
        cssNamedColors.put("slategrey", SLATE_GREY);
        cssNamedColors.put("snow", SNOW);
        cssNamedColors.put("springgreen", SPRING_GREEN);
        cssNamedColors.put("steelblue", STEEL_BLUE);
        cssNamedColors.put("tan", TAN);
        cssNamedColors.put("teal", TEAL);
        cssNamedColors.put("thistle", THISTLE);
        cssNamedColors.put("tomato", TOMATO);
        cssNamedColors.put("transparent", TRANSPARENT);
        cssNamedColors.put("turquoise", TURQUOISE);
        cssNamedColors.put("violet", VIOLET);
        cssNamedColors.put("wheat", WHEAT);
        cssNamedColors.put("white", WHITE);
        cssNamedColors.put("whitesmoke", WHITE_SMOKE);
        cssNamedColors.put("yellow", YELLOW);
        cssNamedColors.put("yellowgreen", YELLOW_GREEN);
    }
}<|MERGE_RESOLUTION|>--- conflicted
+++ resolved
@@ -26,93 +26,6 @@
  *
  * @author Haifeng Li
  */
-<<<<<<< HEAD
-public interface Palette {
-    Color WHITE = Color.WHITE;
-    Color BLACK = Color.BLACK;
-    Color LIGHT_GRAY = Color.LIGHT_GRAY;
-    Color DARK_GRAY = Color.DARK_GRAY;
-    Color SLATE_GRAY = new Color(0X708090);
-    Color LIGHT_SLATE_GRAY = new Color(0X6D7B8D);
-    Color DARK_SLATE_GRAY = new Color(0X2F4F4F);
-    Color RED = Color.RED;
-    Color DARK_RED = new Color(0X8B0000);
-    Color VIOLET_RED = new Color(0XF6358A);
-    Color GREEN = Color.GREEN;
-    Color DARK_GREEN = new Color(0X006400);
-    Color LIGHT_GREEN = new Color(0X90EE90);
-    Color PASTEL_GREEN = new Color(0X00FF00);
-    Color FOREST_GREEN = new Color(0X808000);
-    Color GRASS_GREEN = new Color(0X408080);
-    Color BLUE = Color.BLUE;
-    Color NAVY_BLUE = new Color(0X000080);
-    Color SLATE_BLUE = new Color(0X6A5ACD);
-    Color ROYAL_BLUE = new Color(0X2B60DE);
-    Color CADET_BLUE = new Color(0X4C787E);
-    Color MIDNIGHT_BLUE = new Color(0X151B54);
-    Color SKY_BLUE = new Color(0X6698FF);
-    Color STEEL_BLUE = new Color(0X4863A0);
-    Color DARK_BLUE = new Color(0X00008B);
-    Color MAGENTA = Color.MAGENTA;
-    Color DARK_MAGENTA = new Color(0X8B008B);
-    Color CYAN = Color.CYAN;
-    Color DARK_CYAN = new Color(0X008B8B);
-    Color PURPLE = new Color(0XA020F0);
-    Color LIGHT_PURPLE = new Color(0XFF0080);
-    Color DARK_PURPLE = new Color(0X800080);
-    Color ORANGE = Color.ORANGE;
-    Color PINK = Color.PINK;
-    Color YELLOW = Color.YELLOW;
-    Color GOLD = new Color(0XFFD700);
-    Color BROWN = new Color(0XA52A2A);
-    Color SALMON = new Color(0XFA8072);
-    Color TURQUOISE = new Color(0X00FFFF);
-    Color BURGUNDY = new Color(0X800000);
-    Color PLUM = new Color(0XB93B8F);
-
-    Color[] COLORS = {
-        RED,
-        BLUE,
-        GREEN,
-        MAGENTA,
-        CYAN,
-        PURPLE,
-        ORANGE,
-        PINK,
-        YELLOW,
-        BROWN,
-        SALMON,
-        TURQUOISE,
-        BURGUNDY,
-        PLUM,
-        GOLD,
-        DARK_RED,
-        VIOLET_RED,
-        DARK_GREEN,
-        LIGHT_GREEN,
-        PASTEL_GREEN,
-        FOREST_GREEN,
-        GRASS_GREEN,
-        NAVY_BLUE,
-        SLATE_BLUE,
-        ROYAL_BLUE,
-        CADET_BLUE,
-        MIDNIGHT_BLUE,
-        SKY_BLUE,
-        STEEL_BLUE,
-        DARK_BLUE,
-        DARK_MAGENTA,
-        DARK_CYAN,
-        LIGHT_PURPLE,
-        DARK_PURPLE,
-        LIGHT_GRAY,
-        DARK_GRAY,
-        SLATE_GRAY,
-        LIGHT_SLATE_GRAY,
-        DARK_SLATE_GRAY,
-        BLACK,
-    };
-=======
 public class Palette {
     /**
      * Creates a color specified with an HTML or CSS attribute string.
@@ -346,7 +259,6 @@
 
         return new Color(r, g, b, opacity);
     }
->>>>>>> 2b82b158
 
     /**
      * Generate terrain color palette.
@@ -1819,4 +1731,4 @@
         cssNamedColors.put("yellow", YELLOW);
         cssNamedColors.put("yellowgreen", YELLOW_GREEN);
     }
-}+}
