--- conflicted
+++ resolved
@@ -483,10 +483,6 @@
 
         @Override
         public void keyPressed(KeyEvent e) {
-<<<<<<< HEAD
-            int i;
-=======
->>>>>>> b1e32dbe
             switch (e.getKeyCode()) {
                 case KeyEvent.VK_UP:
                     int up = targetList.getSelectedIndex() - 1;
