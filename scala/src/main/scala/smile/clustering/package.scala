--- conflicted
+++ resolved
@@ -329,13 +329,8 @@
     * @param maxNeighbor the maximum number of neighbors examined during a random search of local minima.
     * @param numLocal    the number of local minima to search for.
     */
-<<<<<<< HEAD
-  def clarans[T <: Object](data: Array[T], distance: Distance[T], k: Int, maxNeighbor: Int, numLocal: Int = 16): CLARANS[T] = time("CLARANS") {
+  def clarans[T <: AnyRef](data: Array[T], distance: Distance[T], k: Int, maxNeighbor: Int, numLocal: Int = 16): CLARANS[T] = time("CLARANS") {
     PartitionClustering.run(numLocal, (() => CLARANS.fit(data, distance, k, maxNeighbor)).asJava)
-=======
-  def clarans[T <: AnyRef](data: Array[T], distance: Distance[T], k: Int, maxNeighbor: Int, numLocal: Int = 16): CLARANS[T] = time("CLARANS") {
-    PartitionClustering.run(numLocal, () => CLARANS.fit(data, distance, k, maxNeighbor))
->>>>>>> 715533bd
   }
 
   /** Density-Based Spatial Clustering of Applications with Noise.
