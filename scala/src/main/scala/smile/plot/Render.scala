/*
 * Copyright (c) 2010-2021 Haifeng Li. All rights reserved.
 *
 * Smile is free software: you can redistribute it and/or modify
 * it under the terms of the GNU General Public License as published by
 * the Free Software Foundation, either version 3 of the License, or
 * (at your option) any later version.
 *
 * Smile is distributed in the hope that it will be useful,
 * but WITHOUT ANY WARRANTY; without even the implied warranty of
 * MERCHANTABILITY or FITNESS FOR A PARTICULAR PURPOSE.  See the
 * GNU General Public License for more details.
 *
 * You should have received a copy of the GNU General Public License
 * along with Smile.  If not, see <https://www.gnu.org/licenses/>.
 */

package smile.plot

import smile.plot.swing.{Canvas, PlotGrid}
import smile.plot.vega.VegaLite

/** Implicit renderers. */
object Render {
<<<<<<< HEAD
  /*
  implicit def renderVega: VegaLite => Unit = macro RenderMacro.renderVega
  implicit def renderCanvas: Canvas => Unit = macro RenderMacro.renderCanvas
  implicit def renderPlotGrid: PlotGrid => Unit = macro RenderMacro.renderPlotGrid
  */
=======
>>>>>>> 9508c20b
  /** Desktop renderer of plot canvas. */
  def desktop(canvas: Canvas): Unit = {
    smile.plot.swing.JWindow(canvas)
  }

  /** Desktop renderer of plot grid. */
  def desktop(grid: PlotGrid): Unit = {
    smile.plot.swing.JWindow(grid)
  }

  /** Desktop renderer of vega-lite plot with the default browser. */
  def desktop(spec: VegaLite): Unit = {
    import java.nio.file.Files
    val path = Files.createTempFile("smile-plot-", ".html")
    path.toFile.deleteOnExit()
    Files.write(path, spec.embed.getBytes(java.nio.charset.StandardCharsets.UTF_8))
    java.awt.Desktop.getDesktop.browse(path.toUri)
  }
}<|MERGE_RESOLUTION|>--- conflicted
+++ resolved
@@ -22,14 +22,11 @@
 
 /** Implicit renderers. */
 object Render {
-<<<<<<< HEAD
   /*
   implicit def renderVega: VegaLite => Unit = macro RenderMacro.renderVega
   implicit def renderCanvas: Canvas => Unit = macro RenderMacro.renderCanvas
   implicit def renderPlotGrid: PlotGrid => Unit = macro RenderMacro.renderPlotGrid
   */
-=======
->>>>>>> 9508c20b
   /** Desktop renderer of plot canvas. */
   def desktop(canvas: Canvas): Unit = {
     smile.plot.swing.JWindow(canvas)
