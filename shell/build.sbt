--- conflicted
+++ resolved
@@ -59,21 +59,12 @@
 )
 
 libraryDependencies ++= Seq(
-<<<<<<< HEAD
   "com.github.scopt" %% "scopt"           % "4.1.0",
   "org.scala-lang"   %  "scala-compiler"  % "2.13.16",
   "ch.qos.logback"   %  "logback-classic" % "1.5.18",
-  "com.formdev"      %  "flatlaf"         % "3.6",
+  "com.formdev"      %  "flatlaf"         % "3.6.1",
   "com.fifesoft"     %  "rsyntaxtextarea" % "3.6.0",
   "com.fifesoft"     %  "autocomplete"    % "3.3.2"
-=======
-  "com.github.scopt"   %% "scopt" % "4.1.0",
-  "org.scala-lang" % "scala-compiler"  % "2.13.16",
-  "ch.qos.logback" % "logback-classic" % "1.5.18",
-  "com.formdev"    % "flatlaf"         % "3.6.1",
-  "com.fifesoft"   % "rsyntaxtextarea" % "3.6.0",
-  "com.fifesoft"   % "autocomplete"    % "3.3.2"
->>>>>>> 93a68aeb
 )
 
 libraryDependencies ++= {
