name := "smile-shell"

// Parent project disables Scala as most libraries are in Java.
// Enable it as this is a Scala project.
crossPaths := true

autoScalaLibrary := true

mainClass in Compile := Some("smile.shell.Main")

// native packager
enablePlugins(JavaAppPackaging)
// dealing with long classpaths
scriptClasspath := Seq("*")

maintainer := "Haifeng Li <haifeng.hli@gmail.com>"

packageName := "smile"

packageSummary := "Smile"

packageDescription := "Statistical Machine Intelligence and Learning Engine"

executableScriptName := "smile"

bashScriptConfigLocation := Some("${app_home}/../conf/smile.ini")

bashScriptExtraDefines += """addJava "-Dsmile.home=${app_home}/..""""

bashScriptExtraDefines += """addJava "-Dconfig.file=${app_home}/../conf/smile.conf""""

<<<<<<< HEAD
=======
batScriptExtraDefines  += """set _JAVA_OPTS=!_JAVA_OPTS! -Dsmile.home=%SMILE_HOME% -Djava.library.path=%SMILE_HOME%\\bin"""

batScriptExtraDefines  += """set PATH=!PATH!;%~dp0"""

// native packager Docker plugin
enablePlugins(DockerPlugin)

import com.typesafe.sbt.packager.docker._

dockerBaseImage := "frolvlad/alpine-oraclejdk8"

packageName in Docker := "haifengl/smile"

dockerUpdateLatest := true

dockerCommands := dockerCommands.value.flatMap{
  case cmd@Cmd("FROM",_) => List(cmd, Cmd("RUN", "apk update && apk add bash"))
  case other => List(other)
}

>>>>>>> a922c04c
// BuildInfo
enablePlugins(BuildInfoPlugin)

buildInfoKeys := Seq[BuildInfoKey](name, version, scalaVersion, sbtVersion)

buildInfoPackage := "smile.shell"

buildInfoOptions += BuildInfoOption.BuildTime

libraryDependencies += "com.lihaoyi" % "ammonite" % "2.0.4" cross CrossVersion.full

libraryDependencies += "org.slf4j" % "slf4j-simple" % "1.7.30"

libraryDependencies += "io.github.alexarchambault.windows-ansi" % "windows-ansi" % "0.0.3"<|MERGE_RESOLUTION|>--- conflicted
+++ resolved
@@ -29,29 +29,10 @@
 
 bashScriptExtraDefines += """addJava "-Dconfig.file=${app_home}/../conf/smile.conf""""
 
-<<<<<<< HEAD
-=======
 batScriptExtraDefines  += """set _JAVA_OPTS=!_JAVA_OPTS! -Dsmile.home=%SMILE_HOME% -Djava.library.path=%SMILE_HOME%\\bin"""
 
 batScriptExtraDefines  += """set PATH=!PATH!;%~dp0"""
 
-// native packager Docker plugin
-enablePlugins(DockerPlugin)
-
-import com.typesafe.sbt.packager.docker._
-
-dockerBaseImage := "frolvlad/alpine-oraclejdk8"
-
-packageName in Docker := "haifengl/smile"
-
-dockerUpdateLatest := true
-
-dockerCommands := dockerCommands.value.flatMap{
-  case cmd@Cmd("FROM",_) => List(cmd, Cmd("RUN", "apk update && apk add bash"))
-  case other => List(other)
-}
-
->>>>>>> a922c04c
 // BuildInfo
 enablePlugins(BuildInfoPlugin)
 
