### Setting -X directly (-J is stripped)

# Use up to 75% RAM for maximum size of heap
#-J-XX:MaxRAMPercentage=75 -J-XX:InitialRAMPercentage=25

# Or explicit heap size with Xms and Xmx Options
#-J-Xmx24G -J-Xms4G

# This parameter is on by default on 64 bit JVM
#-J-server

# Headless mode is a system configuration in which the display device,
# keyboard, or mouse is lacking. 
#-Djava.awt.headless=true

### Performance optimization

# Enable the large page size to optimize processor TLB.
#-J-XX:+UseLargePages -J-XX:LargePageSizeInBytes=2M

# G1 garbage collector
#-J-XX:+UseG1GC

# If you have very large RAM and use Java11+, try ZGC instead.
<<<<<<< HEAD
-J-XX:+UnlockExperimentalVMOptions -J-XX:+UseZGC
=======
#-J-XX:+UnlockExperimentalVMOptions -J-XX:+UseZGC
>>>>>>> a06e3c8f

# UseCompressedOop is on by default for up to 32GB heap.
# The below tuning enables it up to 64GB with object alignment at 16.
#-J-XX:+UseCompressedOops -J-XX:ObjectAlignmentInBytes=16

# Enable NUMA-aware allocators.
# JVM automatically turns off the flag when run on a single node
-J-XX:+UseNUMA

# Optimize string duplication, which happens a lot when parsing a data file.
-J-XX:+UseStringDeduplication
# Optimize String concatenation operations where possible.
#-J-XX:+OptimizeStringConcat

# Turn on JVM debugging, open at the given port
# -jvm-debug <port>
-J-XX:-PrintGCDetails

# Don't run the java version check
# -no-version-check

# enabling debug and sending -d as app argument
# the '--' prevents app-parameter swallowing when
# using a reserved parameter. See #184
# -d -- -d<|MERGE_RESOLUTION|>--- conflicted
+++ resolved
@@ -22,11 +22,7 @@
 #-J-XX:+UseG1GC
 
 # If you have very large RAM and use Java11+, try ZGC instead.
-<<<<<<< HEAD
 -J-XX:+UnlockExperimentalVMOptions -J-XX:+UseZGC
-=======
-#-J-XX:+UnlockExperimentalVMOptions -J-XX:+UseZGC
->>>>>>> a06e3c8f
 
 # UseCompressedOop is on by default for up to 32GB heap.
 # The below tuning enables it up to 64GB with object alignment at 16.
