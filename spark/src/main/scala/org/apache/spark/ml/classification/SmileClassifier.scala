--- conflicted
+++ resolved
@@ -165,16 +165,9 @@
   def this(numClasses: Int, model: smile.classification.Classifier[Array[Double]]) =
     this(Identifiable.randomUID("SmileClassificationModel"), numClasses, model)
 
-<<<<<<< HEAD
   override def predictRaw(features: Vector): Vector = {
-    // The Spark API for [[ClassificationModel]] is a predictRaw function that outputs
-    // a Vector with "confidence scores" for every classes of the classification problem.
-    // Here the confidence will be 1.0 for the predicted class by the smile classifier and 0.0 elsewhere.
-=======
-  override protected def predictRaw(features: Vector): Vector = {
     // The Spark API predictRaw function outputs a Vector with
     // "confidence scores" for each class.
->>>>>>> e0203b8a
     val posteriori = Array.fill(numClasses)(0.0)
     if (model.isInstanceOf[smile.classification.SoftClassifier[Array[Double]]]) {
       model.asInstanceOf[smile.classification.SoftClassifier[Array[Double]]].predict(features.toArray, posteriori)
